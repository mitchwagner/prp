--- conflicted
+++ resolved
@@ -3294,10 +3294,7 @@
 
     def plot_results(
             self, evaluation_dir=Path(), visualization_dir=Path()):
-<<<<<<< HEAD
-        
-=======
->>>>>>> 82ce6c83
+
         self.plot_avg_precision_boxplot(evaluation_dir, visualization_dir)
         self.plot_pr_individual_pathways(evaluation_dir, visualization_dir)
         self.plot_pr_all_pathways(evaluation_dir, visualization_dir)
