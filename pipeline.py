--- conflicted
+++ resolved
@@ -2841,7 +2841,6 @@
                         self.input_settings.algorithms, 
                         {"num_folds":2}))
                 '''
-<<<<<<< HEAD
                 evaluators.append(
                     NodeEdgeWithholdingEvaluator(
                         interactome, 
@@ -2869,28 +2868,6 @@
                          "percent_edges_to_keep": .4,
                          "iterations": 5}))
 
-                '''
-                for j in [0.8, 0.6, 0.4,]:
-                    for k in [0.8, 0.6, 0.4,]:
-                        evaluators.append(
-                            NodeEdgeWithholdingEvaluator(
-                                interactome, 
-                                collection, 
-                                self.input_settings.algorithms, 
-                                {"percent_nodes_to_keep": j, 
-                                 "percent_edges_to_keep": k,
-                                 "iterations": 2}))
-=======
-                '''
-                evaluators.append(
-                    NodeEdgeWithholdingEvaluator(
-                        interactome, 
-                        collection, 
-                        self.input_settings.algorithms, 
-                        {"percent_nodes_to_keep": j, 
-                         "percent_edges_to_keep": k,
-                         "iterations": 5}))
->>>>>>> 34c97415
                 '''
                 evaluators.append(
                     RemovalEvaluator(
@@ -2918,6 +2895,7 @@
                         {"percent_nodes_to_keep": .4, 
                          "percent_edges_to_keep": .4,
                          "iterations": 5}))
+                '''
 
         return evaluators
 
