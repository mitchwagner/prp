import os
import csv
import sys
import time
import yaml 
import random
import argparse
import itertools
import subprocess
import multiprocessing
from multiprocessing import Pool, cpu_count
from pathlib import Path
import shutil

from typing import Dict

import random
import numpy as np
import scipy as sp

import concurrent.futures

#from graphspace_python.graphs.classes.gsgraph import GSGraph
#from graphspace_python.api.client import GraphSpace

import matplotlib
matplotlib.use('Agg')
import matplotlib.pyplot as plt
from matplotlib import colors 

import networkx as nx

from sklearn.model_selection import KFold

# local imports
import src.external.utils.precision_recall.precision_recall as precrec
import src.external.utils.graph_algorithms.prune as prune

import src.external.pathlinker.ksp_Astar as ksp
import src.external.pathlinker.PathLinker as pl
import src.external.pathlinker.parse as pl_parse

from src.external.utils.pathway.pathway import Pathway 
import src.external.utils.pathway.pathway_parse as pathway_parse

# Algorithms run in the pipeline

## Bookkeping/sanity checks 
import src.algorithms.RankingAlgorithm as RankingAlgorithm
import src.algorithms.QuickRegLinkerSanityCheck as SanityCheck

## Induced Subgraph
import src.algorithms.InducedSubgraph as InducedSubgraph
import src.algorithms.GenInduced as GenInduced 
import src.algorithms.GenInducedERWR as GenInducedERWR
 
import src.algorithms.InducedRWER as InducedRWER
import src.algorithms.InducedRWR as InducedRWR
## Shortcuts and generalized shortcuts
import src.algorithms.ShortcutsSS as Shortcuts
import src.algorithms.ShortcutsRWER as ShortcutsRWER
import src.algorithms.ShortcutsRWR as ShortcutsRWR

import src.algorithms.GeneralizedShortcuts as GeneralizedShortcuts 
import src.algorithms.GeneralizedShortcutsSSViaRWRFlux as GeneralizedShortcutsSSViaRWRFlux

## ZeroQuickLinker
import src.algorithms.ZeroQuickLinkerLabelNegatives as \
    ZeroQuickLinkerLabelNegatives

## Final version of QuickLinker
import src.algorithms.QuickLinker as QuickLinker 
import src.algorithms.QuickLinkerERWR as QuickLinkerERWR 
import src.algorithms.QuickLinkerRWR as QuickLinkerRWR 

# TODO: Explicit write-up of what our edge files and interactome files are

# TODO: Looks like my assumption that nodes have to be in the edges file is
#       wrong...I need to figure out where I made that assumption, and if it
#       matters. Probably, I would need to look into that any time I calculate
#       precision/recall on nodes, or use the edges set to get the nodes.
#       BUT WAIT IT'S WORSE. ANY TIME I CREATE A NETWORK FOR THE PATHWAY, 
#       I HAVE LEFT THESE NODES OUT.

# TODO: Should really be in the utils subrepo 
def get_net_from_pathway(pathway):
    '''
    Given a pathway object, create a NetworkX DiGraph from its nodes and
    edges.
    '''
    edges = pathway.get_edges(data=True)
    nodes = pathway.get_nodes(data=True)

    net = nx.DiGraph()

    net.add_edges_from(edges)
    net.add_nodes_from(nodes)

    return net


def remove_incoming_edges_to_sources(net, sources):
    '''
    Given a NetworkX DiGraph and a list of nodes that are sources, 
    removing incoming edges to source nodes in the DiGraph.
    '''
    edges_to_remove = []
    for edge in net.edges():
        if edge[1] in sources:
            edges_to_remove.append(edge)

    net.remove_edges_from(edges_to_remove)


def remove_outgoing_edges_from_targets(net, targets):
    '''
    Given a NetworkX DiGraph and a list of nodes that are targets,
    remove outgoing edges from the target nodes in the DiGraph.
    '''
    edges_to_remove = []
    for edge in net.edges():
        if edge[0] in targets:
            edges_to_remove.append(edge)

    net.remove_edges_from(edges_to_remove)


def get_folds_from_split(items, split):
    """
    Scikit-learn returns a "split" structure that stores the indices
    of items in the train and test set of particular fold. This 
    takes that structure and the items that were divided up, to 
    return a structure of items instead of indices.
    """
    folds = []

    for i, (train, test) in enumerate(split):
        train_items = [items[x] for x in train]
        test_items = [items[y] for y in test]

        folds.append((train_items, test_items))
    return folds


def split_items_into_folds(items, num_folds):
    """
    Use Scikit-learn k-fold cross validation functions to divide
    the items supplied to the function into num_folds folds of 
    train and test sets.
    """
    kf = KFold(n_splits=num_folds, shuffle=True, random_state=1800)

    split = kf.split(items)
    
    folds = []

    return get_folds_from_split(items, split) 


def get_filtered_pathway_edges(pathway, interactome):
    """
    Performs the following pre-processing before returning the list
    of edges in a pathway:

    1) Remove edges that are not in the interactome

    2) Remove edges that are incoming to sources and outgoing from
       targets
    """
    net = get_net_from_pathway(pathway)

    remove_edges_not_in_interactome(net, pathway, interactome)

    return net.edges()


def remove_edges_not_in_interactome(net, pathway, interactome):
    interactome_edges = set([(x, y) 
        for x, y, line in interactome.get_interactome_edges()])

    pathway_edges = set(pathway.get_edges(data=False))

    for edge in pathway_edges:
        if edge not in interactome_edges:
            net.remove_edge(edge[0], edge[1])


def get_filtered_pathway_nodes(pathway, interactome):
    '''
    Return a list of all nodes in a pathway that are not sources or
    targets in the pathway, and are also in the interactome.
    '''

    net = get_net_from_pathway(pathway)

    remove_nodes_not_in_interactome(net, pathway, interactome)

    remove_sources_and_targets(net, pathway)

    return net.nodes()


def remove_nodes_not_in_interactome(net, pathway, interactome):
    interactome_nodes = set()
    for x, y, line in interactome.get_interactome_edges():
        interactome_nodes.add(x)
        interactome_nodes.add(y)

    pathway_nodes = set(pathway.get_nodes(data=False))

    for node in pathway_nodes:
        if node not in interactome_nodes:
            net.remove_node(node)


def remove_sources_and_targets(net, pathway):
    sources = pathway.get_receptors(data=False)
    targets = pathway.get_tfs(data=False)

    net_nodes = set(net.nodes())

    for source in sources:
        if source in net_nodes:
            net.remove_node(source)

    net_nodes = set(net.nodes())

    for target in targets:
        if target in net_nodes:
            net.remove_node(target)


def flatten_fold_aggregate(xs):
    '''
    [[a,b],[c]] -> [(a, 0), (b, 0), (c, 1)]
    
    Inner lists correspond to folds, and folds here corespond to int 
    labels:

    [[edgeA,edgeB],[edgeC]] -> [(edgeA, 0), (edgeB, 0), (edgeC, 1)]
    '''
    flat = [(y, i) for i, ys in enumerate(xs) for y in ys]
    return flat


def flatten_fold_predictions(xs):
    '''
    I need to decompose and re-group these predictions by weight

    1)
    [[{(edge, weight)}]] -> [((edge, weight), fold)]
    [[{a}]] -> [(a, 0)]

    2)
    Regrouping:
    [((edge, weight), fold)] -> [{((edge, weight),fold)}]
    
    3)
    Making the items match the positives/negatives:
    [{(edge, weight),fold}] -> [{(edge, fold)}]
    ''' 
    flat = [(z, i) for i, ys in enumerate(xs) for y in ys for z in y]

    weights = set([x[0][1] for x in flat])
    weights = list(weights)
    weights.sort(reverse=True)

    regrouped = []
    for weight in weights:
        s = {x for x in flat if x[0][1] == weight}
        regrouped.append(s)

    final = [{(x[0][0], x[1]) for x in xs} for xs in regrouped]

    return final


class FoldCreator(object):
    '''
    Abstract the process of creating a fold to an object.
    '''
    
    def __init__(self, interactome, pathway, options):
        self.interactome = interactome
        self.pathway = pathway
        self.options = options


    def create_positive_folds():
        raise NotImplementedError()


    def create_negative_folds(): 
        raise NotImplementedError()
        
        
    def get_output_prefix(): 
        raise NotImplementedError()


    def get_test_folds():
        '''
        Returns an iterator that returns tuples:
            (test_negatives, test_positives, fold_name)
        '''
        raise NotImplementedError()


    def get_training_folds():
        '''
        Returns an iterator that returns tuples:
            (train_negatives, train_positives, fold_name)
        '''
        raise NotImplementedError()


class EdgeWithholdingFoldCreator(FoldCreator):
    '''
    Create folds by randomly removing edges in folds
    '''
    
    def __init__(self, interactome, pathway, options):
        self.interactome = interactome
        self.pathway = pathway
        self.num_folds = options["num_folds"]


    def create_positive_folds(self):
        pathway_obj = self.pathway.get_pathway_obj()

        edges = get_filtered_pathway_edges(pathway_obj, self.interactome)
        edges.sort(key=lambda edge:(edge[0], edge[1]))

        return split_items_into_folds(edges, self.num_folds)


    def create_negative_folds(self): 
        interactome_edges = set((x, y) 
            for x, y, line in self.interactome.get_interactome_edges())

        pathway_edges = self.pathway.get_pathway_obj().get_edges(data=False)
        pathway_edges = set(pathway_edges)

        negatives = list(interactome_edges.difference(pathway_edges)) 
        negatives.sort(key = lambda edge:(edge[0], edge[1]))

        return split_items_into_folds(negatives, self.num_folds)
        
        
    def get_output_prefix(self): 
        return Path("%d-folds" % self.num_folds)


    def get_fold_prefix(self, fold):
        return Path(self.get_output_prefix(), "fold-%d" % fold)
    

    def get_training_folds(self):
        '''
        Returns an iterator that returns tuples:
            (train_negatives, train_positives, fold_name)
        '''
        positive_folds = self.create_positive_folds()
        negative_folds = self.create_negative_folds()

        folds = []

        for i, pair in enumerate(zip(positive_folds, negative_folds)):
            fold_name = self.get_fold_prefix(i)
            folds.append((pair[0][0], pair[1][0], fold_name))

        return folds


    def get_test_folds(self):
        '''
        Returns an iterator that returns tuples:
            (test_negatives, test_positives, fold_name)
        '''
        positive_folds = self.create_positive_folds()
        negative_folds = self.create_negative_folds()

        folds = []

        for i, pair in enumerate(zip(positive_folds, negative_folds)):
            fold_name = self.get_fold_prefix(i)
            folds.append((pair[0][1], pair[1][1], fold_name))

        return folds


class NodeEdgeWithholdingFoldCreator(FoldCreator):
    '''
    Create positive "folds" via the removal of nodes (and associated edges)
    from a pathway.

    Create negative "folds" by sampling some percent of the edges in the
    interactome that are not in the pathway.
    '''
    
    def __init__(self, interactome, pathway, options):
        self.interactome = interactome
        self.pathway = pathway
        self.percent_nodes = options["percent_nodes_to_keep"]
        self.percent_edges = options["percent_edges_to_keep"]
        self.itr = options["iterations"]


    def create_positive_folds(self):
        pathway_obj = self.pathway.get_pathway_obj()

        # Get the list of pathway nodes that are in the interactome
        # and that are not sources or targets
        nodes = get_filtered_pathway_nodes(pathway_obj, self.interactome)
        
        # Get the list of edges in the original pathway
        original_edges = set(get_net_from_pathway(pathway_obj).edges())


        # Create a consistent list of seeds for the random number generator 
        rand_inits = range(self.itr)

        folds = []

        for rand in rand_inits:
            # First, sort the nodes to make sure they are in the same order.
            # Then, randomly shuffle them using a seed
            nodes.sort()
            random.Random(rand).shuffle(nodes)

            # Get the number of nodes to keep
            num_to_keep = int(self.percent_nodes * len(nodes))
            
            # Partition the list
            nodes_to_keep = nodes[:num_to_keep]
            nodes_to_delete = nodes[num_to_keep:]

            print("Original # of nodes: %d" % len(nodes))
            print("    # positive nodes to keep: %d" % len(nodes_to_keep))
            print("    # positive nodes to delete: %d" % len(nodes_to_delete))


            # Create a temporary version of the pathway and remove edges
            # not in the interactome
            temp_net = get_net_from_pathway(pathway_obj)
            remove_edges_not_in_interactome(
                temp_net, pathway_obj, self.interactome)
            
            # Delete nodes from the temporary pathway
            for node in nodes_to_delete:
                temp_net.remove_node(node)

            # Random deletion of pathway edges as well
            random.seed(0)
            train = list(temp_net.edges())
            train.sort(key=lambda edge: (edge[0], edge[1]))

            for edge in train:
                toss = random.uniform(0, 1)
                if toss > self.percent_edges:
                    temp_net.remove_edge(edge[0], edge[1])
           
            # Create a fold using the resulting lists of edges
            train = temp_net.edges()
            test = list(original_edges - set(train))
            folds.append((train, test))
                
            print("Original # of edges: %d" % len(original_edges))
            print("    edges labeled 'p': %d" % len(train))
            print("    edges labeled 'x': %d" % len(test))
            print("<>")

        return folds


    def create_negative_folds(self): 
        interactome_net = None

        with self.interactome.path.open('r') as f:
            interactome_net = pl.readNetworkFile(f)
        
        pathway_edges = self.pathway.get_pathway_obj().get_edges(data=False)
        pathway_edges = set(pathway_edges)

        interactome_edges = set((x, y) 
            for x, y, line in self.interactome.get_interactome_edges())

        # Make it so only negative edges remain
        for edge in pathway_edges:
            if edge in interactome_edges:
                interactome_net.remove_edge(edge[0], edge[1])
        
        # Remove nodes that have no edges
        for node in interactome_net.nodes():
            if interactome_net.degree(node) == 0:
                interactome_net.remove_node(node)

        nodes = interactome_net.nodes()
        original_edges = set(interactome_net.edges())


        rand_inits = range(self.itr)

        folds = []

        for rand in rand_inits:
            # First, sort the nodes to make sure they are in the same order.
            # Then, randomly shuffle them using a seed
            nodes.sort()
            random.Random(rand).shuffle(nodes)

            # Get the number of nodes to keep
            num_to_keep = int(self.percent_nodes * len(nodes))
            
            # Partition the list
            nodes_to_keep = nodes[:num_to_keep]
            nodes_to_delete = nodes[num_to_keep:]

            #print("Original # Nodes: %d" % len(nodes))
            #print("    # negative nodes to keep: %d" % len(nodes_to_keep))
            #print("    # negative nodes to delete: %d" % len(nodes_to_delete))

            # Create a temporary copy of the interactome for convenience
            temp_net = interactome_net.copy()

            # Delete nodes from the temporary interactome
            for node in nodes_to_delete:
                temp_net.remove_node(node)

            # Random deletion of pathway edges as well
            random.seed(0)
            train = list(temp_net.edges())
            train.sort(key=lambda edge: (edge[0], edge[1]))

            for edge in train:
                toss = random.uniform(0, 1)
                if toss > self.percent_edges:
                    temp_net.remove_edge(edge[0], edge[1])

            # Create a fold using the resulting lists of edges
            train = temp_net.edges()
            test = list(original_edges - set(train))
            folds.append((train, test))
                
            #print("Original # Edges: %d" % len(original_edges))
            #print("    edges labeled 'p': %d" % len(train))
            #print("    edges labeled 'x': %d" % len(test))

        
        return folds
        
        
    def get_output_prefix(self): 
        return Path("keep-%f-nodes-%f-edges-%d-iterations" % (
            self.percent_nodes, 
            self.percent_edges,
            self.itr))


    def get_fold_prefix(self, fold):
        return Path(self.get_output_prefix(), "iteration-%d" % fold)
    

    def get_training_folds(self):
        '''
        Returns an iterator that returns tuples:
            (train_negatives, train_positives, fold_name)
        '''
        positive_folds = self.create_positive_folds()
        negative_folds = self.create_negative_folds()

        folds = []

        for i, pair in enumerate(zip(positive_folds, negative_folds)):
            # [([],[]),([],[])]
            fold_name = self.get_fold_prefix(i)
            folds.append((pair[0][0], pair[1][0], fold_name))

        return folds


    def get_test_folds(self):
        '''
        Returns an iterator that returns tuples:
            (test_negatives, test_positives, fold_name)
        '''
        positive_folds = self.create_positive_folds()
        negative_folds = self.create_negative_folds()

        folds = []

        for i, pair in enumerate(zip(positive_folds, negative_folds)):
            fold_name = self.get_fold_prefix(i)
            folds.append((pair[0][1], pair[1][1], fold_name))

        return folds


class SingleNodeDeletionFoldCreator(FoldCreator):
    '''
    1) Rank the nodes in a pathway by centrality
    2) Delete node with highest centrality, then put it back and delete
       the node with the second-highest centrality, etc. Per deletion:
        - Training Positives: pathway edges left after deletion
        - Testing Positives: pathway edges removed by deletion
        - Training Negatives: 
    Create positive "folds" via the removal of nodes (and associated edges)
    from a pathway.

    Create negative "folds" by sampling some percent of the edges in the
    interactome that are not in the pathway.
    '''

    def __init__(self, interactome, pathway, options):
        self.interactome = interactome
        self.pathway = pathway


    def create_positive_folds(self):
        '''
        1) Rank the edges by degree

        2) For each edge: create a pathway where it is deleted, and
           derive the set of positives from that

        '''
        pathway_obj = self.pathway.get_pathway_obj()

        pathway_net = get_net_from_pathway(pathway_obj)

        # Get the list of pathway nodes that are in the interactome
        # and that are not sources or targets
        nodes = get_filtered_pathway_nodes(pathway_obj, self.interactome)

        # These are the edges that are actually in the interactome!
        filtered_edges = get_filtered_pathway_edges(
            pathway_obj, self.interactome)

        degree_map = {node:pathway_net.degree(node) for node in nodes}
        sorted_map = sorted(list(degree_map.items()), key=lambda tup:(tup[1],tup[0]))

        # List of tuples of lists of training and test negatives
        folds = []
        
        num_nodes = len(nodes)

        for i, (key, value) in enumerate(sorted_map):
            # Counter showing how many we have to move through
            print(i, "/", num_nodes) 

            node_to_delete = key

            # 1) Get the list of edges incident on the node in the pathway 
            in_edges = pathway_net.in_edges(node_to_delete)
            out_edges = pathway_net.out_edges(node_to_delete)

            # 2) These edges are your test positives. Every other edge in 
            #    the pathway is a training positive 
            test_positives = set(in_edges + out_edges).intersection(
                filtered_edges)

            #train_positives = set(pathway_net.edges()) - set(test_positives)
            train_positives = set(filtered_edges) - set(test_positives)

            folds.append((train_positives, test_positives))

        return folds


    def create_negative_folds(self):
        '''
        Very similar to the above method! 

        1) Rank the edges by degree

        2) For each edge: create a pathway where it is deleted, and
           derive the set of positives from that

        '''
        interactome_net = None

        with self.interactome.path.open('r') as f:
            interactome_net = pl.readNetworkFile(f)

        pathway_obj = self.pathway.get_pathway_obj()

        pathway_net = get_net_from_pathway(pathway_obj)

        # Get the list of pathway nodes that are in the interactome
        # and that are not sources or targets
        nodes = get_filtered_pathway_nodes(pathway_obj, self.interactome)

        degree_map = {node:pathway_net.degree(node) for node in nodes}
        sorted_map = sorted(list(degree_map.items()), key=lambda tup:(tup[1],tup[0]))

        # List of tuples of lists of training and test negatives
        folds = []
        
        num_nodes = len(nodes)

        for i, (key, value) in enumerate(sorted_map):
            # What we talked about with Murali

            # Counter showing how many we have to move through
            print(i, "/", num_nodes) 

            # Figure out which edges belong to the pathway
            node_to_delete = key

            # 1) Get the list of edges incident on the node in the pathway 
            in_edges = pathway_net.in_edges(node_to_delete)
            out_edges = pathway_net.out_edges(node_to_delete)

            pathway_edges_to_delete = in_edges + out_edges 

            # 2) Get the edges incident on the node in the entire interactome 
            in_inter_edges = interactome_net.in_edges(node_to_delete)
            out_inter_edges = interactome_net.out_edges(node_to_delete)

            inter_edges_to_delete = in_inter_edges + out_inter_edges

            test_negatives = \
                set(inter_edges_to_delete) - set(pathway_edges_to_delete)

            train_negatives = set(interactome_net.edges()) - test_negatives - set(pathway_net.edges())

            folds.append((train_negatives, test_negatives))
            
            # Giving all negatives
            '''
            # Every non-pathway edge as a negative
            test_negatives = \
                set(interactome_net.edges()) - set(pathway_net.edges())

            train_negatives = set()

            folds.append((train_negatives, test_negatives))
            '''

        return folds


    def get_output_prefix(self): 
        return Path("single-node-deletion")

    
    def get_fold_prefix(self, fold):
        return Path(self.get_output_prefix(), "node-%d" % fold)


    def get_training_folds(self):
        '''
        Returns an iterator that returns tuples:
            (train_negatives, train_positives, fold_name)
        '''
        positive_folds = self.create_positive_folds()
        negative_folds = self.create_negative_folds()

        folds = []

        for i, pair in enumerate(zip(positive_folds, negative_folds)):
            # [([],[]),([],[])]
            fold_name = self.get_fold_prefix(i)
            folds.append((pair[0][0], pair[1][0], fold_name))

        return folds


    def get_test_folds(self):
        '''
        Returns an iterator that returns tuples:
            (test_negatives, test_positives, fold_name)
        '''
        positive_folds = self.create_positive_folds()
        negative_folds = self.create_negative_folds()

        folds = []

        for i, pair in enumerate(zip(positive_folds, negative_folds)):
            fold_name = self.get_fold_prefix(i)
            folds.append((pair[0][1], pair[1][1], fold_name))

        return folds


class Evaluator(object):
    '''
    A runnable analysis to be incorporated into the pipeline
    '''
    
    def get_name(self):
        '''
        Return a name for the evaluation performed by the Evaluator
        '''
        raise NotImplementedError()


    def run(self, output_dir=Path()):
        '''
        Glues the entire Evaluator's suite of functionality into a
        single runnable function
        '''
        raise NotImplementedError()


class QEstimator(Evaluator):
    '''
    Estimate q. For each pathway, for each fold, get all the shortest 
    paths using PathLinker. Count sequences of x's and find the average
    length of a sequence of x's in these paths.
    '''

    def __init__(
            self, interactome, pathway_collection, algorithms, options={}):
        '''
        :param interactome: on-disk interactome object
        :param pathway_collection: PathwayCollection object
        :param algorithms: list of RankingAlgorithms
        :param options: map of options for the evaluator
        '''
        self.interactome = interactome
        self.pathway_collection = pathway_collection
        self.algorithms = algorithms
        self.options = options


    def get_node_withholding_folds(self, pathway):
        '''
        Create a fold creator for the provided pathway, given this
        evaluation's specified interactome and pathway
        '''
        fc = NodeEdgeWithholdingFoldCreator(
            self.interactome, pathway, self.options)

        return fc
   

    def run(self, output_dir=Path()):
        # Read in the interactome

        interactome_net = None

        with self.interactome.path.open('r') as f:
            interactome_net = pl.readNetworkFile(f)

        for pathway in self.pathway_collection.pathways:
            # Get the set of folds...then we will need to do something for 
            # each fold...

            fc = self.get_node_withholding_folds(pathway)

            # Make the pathway object
            pathway_net = get_net_from_pathway(pathway_obj)

            # Also make a pathway_obj for convenient access to sources/targets 
            pathway_obj = pathway.get_pathway_obj()

            sources = pathway_obj.get_receptors(data=False)
            targets = pathway_obj.get_tfs(data=False)
    
            # Remove edges from the pathway net if they are not in the
            # interactome. Also, give them weights from the interactome
            filtered_edges = get_filtered_pathway_edges(
                pathway, self.interactome)

            for edge in pathway_net.edges():
                if edge not in filtered_edges:
                    pathway_net.remove_edge(edge[0], edge[1])
                else:
                    pathway_net[edge[0]][edge[1]]["weight"] = \
                        interactome_net[edge[0]][edge[1]]["weight"]

            # Add a super source and a super target 
            for s in sources:
                pathway_net.add_edge('source', s, weight=1)
                pathway_net.edge['source'][s]['ksp_weight'] = 0

            for t in targets:
                pathway_net.add_edge(t, 'sink', weight=1)
                pathway_net.edge[t]['sink']['ksp_weight'] = 0

            pl.logTransformEdgeWeights(pathway_net)
            
            # Get all the paths. They won't change if we don't change the
            # interactome between runs. Setting K to a large # (100k)
            paths = ksp.k_shortest_paths_yen(
                pathway_net,
                'source',
                'sink',
                100000,
                weight='ksp_weight',
                clip=False)
            
            # Finally, analyze path distribution. Need to keep track of this
            # over folds. So, create a map.
            x_occurences_map = {}

            training_folds = fc.get_training_folds()
            test_folds = fc.get_test_folds()

            for i, _ in enumerate(training_folds):
                # First, create a lookup map for quick determination of an
                # edge's label

                edge_label_map = {}

                training_positives = training_folds[i][0]
                test_positives = training_folds[i][0]

                for edge in training_positives:
                    edge_label_map[edge] = 'p'

                for edge in test_positives:
                    edge_label_map[edge] = 'x'

                for k, path in enumerate(paths, 1):
                    # Chop off the source/target
                    realpath = path[1:-1]
                    print(path)
                    print(realpath)
                    
                    counter = 0

                    for i in range(len(realpath)-1):
                        t = realpath[i][0]
                        h = realpath[i+1][0]

                    # I'll need to make sure I reset the counter when I hit
                    # a p and that I flush the counter at the end of things as 
                    # well



                # Suppose I get the following:
                # 1x: 8
                # 2x: 9
                # 3x: 10
                # On average then, we travel (8 + 18 + 30) / (8 + 9 + 10)


class RemovalEvaluator(Evaluator):
    '''
    Analyze the impact of removing a certain percentage of nodes/edges
    '''

    def __init__(
            self, interactome, pathway_collection, algorithms, options={}):
        '''
        :param interactome: on-disk interactome object
        :param pathway_collection: PathwayCollection object
        :param algorithms: list of RankingAlgorithms
        :param options: map of options for the evaluator
        '''
        self.interactome = interactome
        self.pathway_collection = pathway_collection
        self.algorithms = algorithms
        self.options = options


    def get_edge_cv_folds(self, pathway):
        '''
        Create a fold creator for the provided pathway, given this
        evaluation's specified interactome and pathway
        '''
        fc = EdgeWithholdingFoldCreator(
            self.interactome, pathway, self.options)

        return fc


    def get_node_withholding_folds(self, pathway):
        '''
        Create a fold creator for the provided pathway, given this
        evaluation's specified interactome and pathway
        '''
        fc = NodeEdgeWithholdingFoldCreator(
            self.interactome, pathway, self.options)

        return fc


    def run(self, *args, **kwargs):
        '''
        for pathway in self.pathway_collection.pathways:
            cv_folds = self.get_edge_cv_folds(pathway)

            print(pathway.name)
            # Get the training folds
            # Get the test folds
        '''

        for pathway in self.pathway_collection.pathways:
            fc = self.get_node_withholding_folds(pathway)

            print(
                pathway.name, 
                self.options["percent_nodes_to_keep"],
                self.options["percent_edges_to_keep"])

            print("-----------------------------------------------")
            training_folds = fc.get_training_folds()
            test_folds = fc.get_test_folds()
            # Get the training folds
            # Get the test folds
            

'''
def pathway_edge_weight_histograms(self):

    Create histograms, per pathway, of the weights of edges in that
    pathway.

    for interactome in self.input_settings.interactomes:
        # TODO: This is not a pathway specific interactome?
        specific_interactome = interactome.path
        for pathway_collection in self.input_settings.pathway_collections: 
            for pathway in pathway_collection.pathways:
                fig, ax = plt.subplots()

                ax.set_title(pathway.name)
                ax.set_xlabel("Edge weight (bin size = .05)")
                ax.set_ylabel("# of edges in bin")

                pathway_obj = pathway.get_pathway_obj()
                edges = pathway_obj.get_edges(data=False)

                interactome = None
                with specific_interactome.open('r') as f:
                    interactome = pl.readNetworkFile(f) 

                final_edges = set(edges).intersection(
                    set(interactome.edges()))
            
                weights = [interactome[x[0]][x[1]]["weight"] 
                    for x in final_edges] 


                ax.hist(weights, bins=np.arange(0,1,.05), fc=(0,0,1,.5))

                out = Path(
                    "outputs",
                    "other",
                    "edge-weight-distribution",
                    pathway.name + "-histogram.png")

                out.parent.mkdir(parents=True, exist_ok=True)

                fig.savefig(str(out))
'''

class AlgorithmEvaluator(Evaluator):
    '''
    Base class for an object that has a fold creation procedure and a way
    of evaluating pathway reconstruction results for those folds.
    '''

    def __init__(
            self, interactome, pathway_collection, algorithms, options={}):
        '''
        :param interactome: on-disk interactome object
        :param pathway_collection: PathwayCollection object
        :param algorithms: list of RankingAlgorithms
        :param options: map of options for the evaluator
        '''
        self.interactome = interactome
        self.pathway_collection = pathway_collection
        self.algorithms = algorithms
        self.options = options


    def get_name(self):
        raise NotImplementedError()


    def get_output_prefix(self):
        raise NotImplementedError()


    def get_fold_creator(self, pathway):
        raise NotImplementedError()


    def get_fold_creators(self):
        fcs = []

        for pathway in self.pathway_collection.pathways:
            fcs.append(self.get_fold_creator(pathway))

        return fcs


    def run_reconstructions(self, output_dir=Path()):
        '''
        Run each algorithm.
        '''

        print(self.algorithms)

        fold_creators = self.get_fold_creators()

        creator_pathway_pairs = zip(
            [pathway for pathway in self.pathway_collection.pathways],
            fold_creators)

        for pathway, fc in creator_pathway_pairs:
            training_folds = fc.get_training_folds()
            for fold in training_folds:
                for algorithm in self.algorithms:
                    # First, write output directory
                    full_output_dir = Path(
                        output_dir,
                        self.interactome.name,
                        self.pathway_collection.name,
                        pathway.name,
                        self.get_output_prefix(),
                        fold[2])

                    alg_dir = algorithm.get_full_output_directory(
                        full_output_dir)
                    
                    # TODO: Is this step even necessary?
                    alg_dir.mkdir(parents=True, exist_ok=True)
                    
                    # TODO: Leaving this here in case we want to revisit
                    # it later. This would limit the sources and targets
                    # provided to only those incident on edges in the set
                    # of training positives. Needs to be finished.
                    '''                    
                    ###########################################################
                    # Create a new pathway_nodes_file 

                    # 1) Get a list of training nodes
                    training_nodes = set()
                    
                    positive_edges = fold[0]

                    for edge in positive_edgeS: 
                        training_nodes.add(edge[0])
                        training_nodes.add(edge[1])

                    # 2) Define a new nodes file
                    new_nodes_file = Path(alg_dir, "new_nodes.txt")    

                    with pathway.get_nodes_file.open('r') as f1,
                            new_nodes_file.open('w') as f2:
                        for line in f1:
                            if line.startswith("#"):
                                f2.write(line)
                            else:
                                toks = line.split("\t")

                    ###########################################################
                    '''


                    # Second, run the algorithms         
                    alg_input = RankingAlgorithm.PathwayReconstructionInput(
                        self.interactome.path,
                        fold[0], # training positive edges
                        pathway.get_nodes_file(),
                        full_output_dir,
                        pathway.get_edges_file(),
                        fold[1]) # training negative edges
                    
                    print("Running algorithm: ")
                    print("    " + self.interactome.name)
                    print("    " + self.pathway_collection.name)
                    print("    " + pathway.name)
                    print("    " + str(fold[2]))
                    self.run_alg(algorithm, alg_input)


    def run_alg(self, algorithm, alg_input):
        print("    Running " + algorithm.get_descriptive_name())
        start = time.time()
        algorithm.run_wrapper(alg_input, should_force=False)
        end = time.time()
        print("    Time to run: " + str(end - start))
        print("-----------------------------------------------------")


    def evaluate_reconstructions(
            self, reconstruction_dir=Path(), evaluation_dir=Path()):
        '''
        Precision/recall or some other analysis 
        '''
        raise NotImplementedError()


    def plot_results(
            self, evaluation_dir=Path(), visualization_dir=Path()):
        raise NotImplementedError()

    
    def purge_results(self, reconstruction_dir=Path()):
        '''
        Delete previously-computed pathway reconstructions 
        for the algorithms specified in the config file.
        '''

        fold_creators = self.get_fold_creators()

        creator_pathway_pairs = zip(
            [pathway for pathway in self.pathway_collection.pathways],
            fold_creators)

        for pathway, fc in creator_pathway_pairs:
            training_folds = fc.get_training_folds()
            for fold in training_folds:
                output_dir = Path(
                    reconstruction_dir,
                    self.interactome.name,
                    self.pathway_collection.name,
                    pathway.name,
                    self.get_output_prefix(),
                    fold[2])

                for algorithm in self.algorithms:
                    alg_dir = algorithm.get_full_output_directory(output_dir)
                    print(str(alg_dir))
                    if os.path.exists(str(alg_dir)):
                        shutil.rmtree(str(alg_dir))
        

    def run(self, output_dir=Path(), purge_results=False):
        reconstruction_dir = Path(output_dir, "reconstruction")
        evaluation_dir = Path(output_dir, "evaluation")
        visualization_dir = Path(output_dir, "visualization")

        if purge_results:
            self.purge_results(reconstruction_dir)

        print("Beginning evaluation of:\n"
            + "    interactome: %s\n" % self.interactome.name
            + "    pathway collection: %s\n" % self.pathway_collection.name
            + "    procedure: %s\n" % self.get_name())

        print("Running reconstructions...")
        self.run_reconstructions(reconstruction_dir)
        print("Finished running reconstructions!")
        
        print("Everything else is commented out!")
        
        print("Evaluating reconstructions...")
        self.evaluate_reconstructions(reconstruction_dir, evaluation_dir)
        print("Finished evaluating")

        print("Plotting results...")
        self.plot_results(evaluation_dir, visualization_dir)
        print("Finished plotting")


class SingleNodeDeletionEvaluator(AlgorithmEvaluator):
    '''
    1) Rank pathway nodes by centrality

    2) Delete the one with highest centrality, then replace it
       and delete the one with the second-highest, etc.
    
        3) After each deletion, run QuickLinker 
    
    4) After everything is done running, evaluate AUPRC for each "fold"
    
    5) Plot fold # vs. AUC. If hypothesis is correct, line should go
       up and to the right
    '''

    # To evaluate the results we build a chart, per pathway
    # 1) x-axis: degree, or order of node deleted?
    #    Okay, I can have nodes with the same degree have error bars
    # 2) y-axis: AUPRC for that point

    def get_fold_creator(self, pathway):
        '''
        Create a fold creator for the provided pathway, given this
        evaluation's specified interactome and pathway
        '''
        fc = SingleNodeDeletionFoldCreator(
            self.interactome, pathway, self.options)

        return fc

    # TODO: Apparently I'm not using these functions elsewhere? I can
    # probably ignore it here then, too...
    def get_name(self):
        return "single-node-deletion-eval"


    def get_output_prefix(self):
        return Path("single-node-deletion")


    def evaluate_reconstructions(
            self, reconstruction_dir=Path(), evaluation_dir=Path()):

        self.calculate_auc_per_fold(reconstruction_dir, evaluation_dir)

        self.calculate_and_plot_lineplot(reconstruction_dir, evaluation_dir,
            Path(evaluation_dir.parent, "visualization"))


    # TODO: It looks like I've written this method generally enough to abstract
    # it out of each evaluator that uses this
    def calculate_auc_per_fold(
            self, reconstruction_dir=Path(), evaluation_dir=Path()):
        '''
        Calculate the precision recall curve and average precison
        for each fold independently, writing it to disk.
        '''

        print("----------------------------------------------------")
        print("Calculating area under the PR curve for each fold")
        print("----------------------------------------------------")

        fold_creators = self.get_fold_creators()

        creator_pathway_pairs = zip(
            [pathway for pathway in self.pathway_collection.pathways],
            fold_creators)

        for pathway, fc in creator_pathway_pairs:
            test_folds = fc.get_test_folds()
            for algorithm in self.algorithms:
                for fold in test_folds:
                    # Where the results were written to
                    reconstruction_output_dir = Path(
                        reconstruction_dir,
                        self.interactome.name,
                        self.pathway_collection.name,
                        pathway.name,
                        self.get_output_prefix(),
                        fold[2])

                    reconstruction_file = Path(
                        reconstruction_output_dir, 
                        algorithm.get_output_directory(),
                        algorithm.get_output_file())

                    # Some error prevented the creation of the file.
                    # At the moment, this only happens when the reglinker
                    # fails to find paths. Thus, create an empty file.
                    if not reconstruction_file.exists():
                        reconstruction_file.touch()
        
                    # Where we will write precision/recall results
                    pr_output_dir = Path(
                        evaluation_dir,
                        self.interactome.name,
                        self.pathway_collection.name,
                        pathway.name,
                        self.get_output_prefix(),
                        fold[2])

                    positives = set(fold[0])
                    negatives = set(fold[1])

                    fold_predictions = None
                    with reconstruction_file.open('r') as f:
                        fold_predictions = pl_parse.parse_ranked_edges(f)
               
                    fold_predictions = [
                        set([tup[0] for tup in s])
                        for s in fold_predictions]

                    points = \
                        precrec.compute_precision_recall_curve_negatives_decimals(
                            fold_predictions, positives, negatives)
                    
                    auc = precrec.compute_area_under_precision_recall_curve(
                        points)

                    new_outfile = Path(
                        pr_output_dir, 
                        algorithm.get_output_directory(),
                        "auprc.txt") 

                    new_outfile.parent.mkdir(parents=True, exist_ok=True)

                    with new_outfile.open("w") as f: 
                        f.write(str(auc))
   

    def calculate_and_plot_lineplot(
            self, reconstruction_dir=Path(), evaluation_dir=Path(),
            visualization_dir=Path()):
        
        # TODO:
        # 1) Per pathway..
        #   2) Per algorithm...
        #      3) Per fold...
        #      - Read in the AUPRC for each fold
        #      - Place tue AUPRCs in bins according to the degree of the node 
        #        (degree in the pathway, not the interactome)
        #
        #            
        print("----------------------------------------------------")
        print("Plotting Node Degree vs. AUPRC")
        print("----------------------------------------------------")

        # {(pathway,algorithm) : {degree:[AUPRC scores]}}
        pathway_algorithm_map = {}

        fold_creators = self.get_fold_creators()

        creator_pathway_pairs = list(zip(
            [pathway for pathway in self.pathway_collection.pathways],
            fold_creators))
        
        # Initialize the map with empty list
        for pathway, _ in creator_pathway_pairs:
            for algorithm in self.algorithms:
                name = algorithm.get_descriptive_name()
                pathway_algorithm_map[(pathway.name, name)] = {}

        print("----------------------------------------------------")
        print("First, read in AUPRCs")
        print("----------------------------------------------------")

        for pathway, fc in creator_pathway_pairs:
            test_folds = fc.get_test_folds()
            for algorithm in self.algorithms:
                for i, fold in enumerate(test_folds):

                    # fold[0] is set of test positives 
                    degree = len(set(fold[0]))

                    # Already-written AUPRC 
                    auprc_dir = Path(
                        evaluation_dir,
                        self.interactome.name,
                        self.pathway_collection.name,
                        pathway.name,
                        self.get_output_prefix(),
                        fold[2])

                    auprc_file= Path(
                        auprc_dir, 
                        algorithm.get_output_directory(),
                        "auprc.txt") 

                    point = None

                    with auprc_file.open('r') as f:
                        line = next(f)
                        point = float(line.strip())

                    tup = (pathway.name, algorithm.get_descriptive_name())

                    # {(pathway,algorithm) : {degree:[AUPRC scores]}}
                    degree_list = pathway_algorithm_map[tup].get(degree, [])

                    degree_list.append(point)

                    pathway_algorithm_map[tup][degree] = degree_list

        print("----------------------------------------------------")
        print("Second, plot AUPRCs")
        print("----------------------------------------------------")

        for pathway, _ in creator_pathway_pairs:

            fig, ax = precrec.init_precision_recall_figure()

            ax.set_title(
                "AUPRC vs. Degree of Node Deleted (%s)" % pathway.name
                + self.interactome.name + " "
                + self.pathway_collection.name)

            ax.set_xlabel("Degree of Node Deleted")
            ax.set_xlim(auto=True)

            ax.set_ylabel("AUPRC")

            vis_file_png = Path(
                visualization_dir,
                self.interactome.name,
                self.pathway_collection.name,
                pathway.name,
                self.get_output_prefix(),
                "auc.png")

            vis_file_pdf = Path(
                visualization_dir,
                self.interactome.name,
                self.pathway_collection.name,
                pathway.name,
                self.get_output_prefix(),
                "auc.pdf")

            vis_file_pdf.parent.mkdir(parents=True, exist_ok=True)

            for algorithm in self.algorithms:
                alg_name = algorithm.get_descriptive_name()

                tup = (pathway.name, alg_name)

                x = sorted(list(pathway_algorithm_map[tup].keys()))

                y = []  

                stddev = []  

                for key in x:
                    # List of values associated with the degree (key)
                    vals = pathway_algorithm_map[tup].get(key,[])
                    y.append(sum(vals) / len(vals))
                    stddev.append(np.std(vals))

                print(x)
                print(y)
                print(stddev)
                ax.errorbar(x, y, yerr=stddev,label=alg_name)

            fig.savefig(str(vis_file_pdf), bbox_inches='tight')
            fig.savefig(str(vis_file_png), bbox_inches='tight')


    def plot_results(
            self, evaluation_dir=Path(), visualization_dir=Path()):
        # If I plot in the above function (hackier but whatever) this
        # function can do nothing
        None










class EdgeWithholdingEvaluator(AlgorithmEvaluator): 

    def get_fold_creator(self, pathway):
        '''
        Create a fold creator for the provided pathway, given this
        evaluation's specified interactome and pathway
        '''
        fc = EdgeWithholdingFoldCreator(
            self.interactome, pathway, self.options)

        return fc


    def get_name(self):
        return "edge-withholding cross-validation"
   

    def evaluate_reconstructions(
            self, reconstruction_dir=Path(), evaluation_dir=Path()):
    
        self.calculate_auc_per_fold(reconstruction_dir, evaluation_dir)

        # TODO I messed up the flow of things here by plotting and 
        # evaluating in a single function. This is hard-coded to save time
        self.calculate_and_plot_wilcoxon(reconstruction_dir, evaluation_dir,
            Path(evaluation_dir.parent, "visualization"))


        self.aggregate_pr_over_folds(reconstruction_dir, evaluation_dir)
        self.aggregate_pr_over_pathways(evaluation_dir)


    # Create boxplots
    def calculate_auc_per_fold(
            self, reconstruction_dir=Path(), evaluation_dir=Path()):
        '''
        Calculate the precision recall curve and average precison
        for each fold independently, writing it to disk.
        '''

        print("----------------------------------------------------")
        print("Calculating area under the curve for each fold")
        print("----------------------------------------------------")

        fold_creators = self.get_fold_creators()

        creator_pathway_pairs = zip(
            [pathway for pathway in self.pathway_collection.pathways],
            fold_creators)

        for pathway, fc in creator_pathway_pairs:
            test_folds = fc.get_test_folds()
            for algorithm in self.algorithms:
                for fold in test_folds:
                    # Where the results were written to
                    reconstruction_output_dir = Path(
                        reconstruction_dir,
                        self.interactome.name,
                        self.pathway_collection.name,
                        pathway.name,
                        self.get_output_prefix(),
                        fold[2])

                    reconstruction_file = Path(
                        reconstruction_output_dir, 
                        algorithm.get_output_directory(),
                        algorithm.get_output_file())

                    # Some error prevented the creation of the file.
                    # At the moment, this only happens when the reglinker
                    # fails to find paths. Thus, create an empty file.
                    if not reconstruction_file.exists():
                        reconstruction_file.touch()
        
                    # Where we will write precision/recall results
                    pr_output_dir = Path(
                        evaluation_dir,
                        self.interactome.name,
                        self.pathway_collection.name,
                        pathway.name,
                        self.get_output_prefix(),
                        fold[2])

                    positives = set(fold[0])
                    negatives = set(fold[1])

                    fold_predictions = None
                    with reconstruction_file.open('r') as f:
                        fold_predictions = pl_parse.parse_ranked_edges(f)
               
                    fold_predictions = [
                        set([tup[0] for tup in s])
                        for s in fold_predictions]

                    points = \
                        precrec.compute_precision_recall_curve_negatives_decimals(
                            fold_predictions, positives, negatives)
                    
                    # TODO: This is taking a very long time.
                    #weighted_avg = precrec.compute_average_precision(points)
                    #print("WEIGHTED_AVG: %f" % weighted_avg)
                    auc = precrec.compute_area_under_precision_recall_curve(
                        points)

                    new_outfile = Path(
                        pr_output_dir, 
                        algorithm.get_output_directory(),
                        "auc.txt") 

                    new_outfile.parent.mkdir(parents=True, exist_ok=True)

                    with new_outfile.open("w") as f: 
                        f.write(str(auc))


    def calculate_and_plot_wilcoxon(
            self, reconstruction_dir=Path(), evaluation_dir=Path(),
            visualization_dir=Path()):

        print("----------------------------------------------------")
        print("CV: Wilcoxon Rank Sum Test And Basic Boxplots")
        print("----------------------------------------------------")

        algorithm_map = {}
        algorithm_pathway_map = {}

        #######################################################################
        fold_creators = self.get_fold_creators()

        creator_pathway_pairs = list(zip(
            [pathway for pathway in self.pathway_collection.pathways],
            fold_creators))

        # Initialize maps with empty lists 
        for algorithm in self.algorithms:
            name = algorithm.get_descriptive_name()
            algorithm_map[name] = []  

            for pathway, _ in creator_pathway_pairs:
                algorithm_pathway_map[(name, pathway.name)] = []
                

        print("----------------------------------------------------")
        print("Test One")
        print("----------------------------------------------------")
        for pathway, fc in creator_pathway_pairs:
            test_folds = fc.get_test_folds()
            for algorithm in self.algorithms:
                predictions = []
                test_positives = []
                test_negatives = []

                avg_prec = []

                for i, fold in enumerate(test_folds):
                    # Already-written average precision
                    avg_avg_prec_dir = Path(
                        evaluation_dir,
                        self.interactome.name,
                        self.pathway_collection.name,
                        pathway.name,
                        self.get_output_prefix(),
                        fold[2])

                    avg_avg_prec_file = Path(
                        avg_avg_prec_dir, 
                        algorithm.get_output_directory(),
                        "auc.txt") 

                    point = None
                    with avg_avg_prec_file.open('r') as f:
                        line = next(f)
                        point = float(line.strip())


                    # Points will be in the order of 
                    # [(pathway1, fold1), (pathway1, fold2) ...]
                    algorithm_map[algorithm.get_descriptive_name()].append(
                        point)
                    
                    tup = (algorithm.get_descriptive_name(), pathway.name)
                    algorithm_pathway_map[tup].append(point)

        print(algorithm_map)

        #######################################################################
        # Wilcoxon stat

        # Things to communicate: which is larger? Is the value significant
        # or not?
        print("----------------------------------------------------")
        print("Test Two")
        print("----------------------------------------------------")

        matrix = []

        alpha = .05
        correction = sp.special.comb(len(self.algorithms), 2)

        corrected_alpha = alpha / correction

        labels = [] 
        for i, algorithm1 in enumerate(self.algorithms):
            labels.append(algorithm1.get_descriptive_name())
            matrix.append([])

            #print("------------------------------------------------------")

            for algorithm2 in self.algorithms:
                name1 = algorithm1.get_descriptive_name()
                name2 = algorithm2.get_descriptive_name()

                if (name1 == name2):
                    matrix[i].append(0)
                    continue

                alg1_list = algorithm_map[name1]
                alg2_list = algorithm_map[name2]

                print("Number of items in list: " + str(len(alg1_list)))

                # https://docs.scipy.org/doc/scipy/reference/generated/scipy.stats.wilcoxon.html
                stat, p_val = sp.stats.wilcoxon(alg1_list, alg2_list)

                median1 = np.median(alg1_list)
                median2 = np.median(alg2_list)

                # Greater and significant: green
                # Lesser and significant: red
                # Not significant: black
                # Colormap defined below
                if (p_val < corrected_alpha):
                    if median1 > median2: 
                        matrix[i].append(2) 
                    else:
                        matrix[i].append(1)
                else:
                    matrix[i].append(0)


        fig, ax = plt.subplots()

        ax.set_title(
            "Wilcoxon Rank Sum Test"
            + self.interactome.name + " "
            + self.pathway_collection.name + "\n"
            + "%d-folds" % self.options["num_folds"])

        ax.set_xlabel("Algorithm")
        ax.set_ylabel("Algorithm")

        vis_file_png = Path(
            visualization_dir,
            self.interactome.name,
            self.pathway_collection.name,
            self.get_output_prefix(),
            "%d-folds" % self.options["num_folds"],
            "wilcoxon.png")

        vis_file_pdf = Path(
            visualization_dir,
            self.interactome.name,
            self.pathway_collection.name,
            self.get_output_prefix(),
            "%d-folds" % self.options["num_folds"],
            "wilcoxon.pdf")

        array = np.array(matrix)
        print(array)

        cmap = colors.ListedColormap([[0, 0, 0], [1, 0 ,0], [0, 1, 0]])
        ax.matshow(array, cmap=cmap)
        
        plt.xticks(range(0, len(array)), labels, rotation="vertical")
        ax.xaxis.tick_bottom()

        plt.yticks(range(0, len(array)), labels)

        #ax.set_xticklabels(['']+labels)
        #ax.set_yticklabels(['']+labels)
        
        vis_file_pdf.parent.mkdir(parents=True, exist_ok=True)

        fig.savefig(str(vis_file_pdf), bbox_inches='tight')
        fig.savefig(str(vis_file_png), bbox_inches='tight')

        #######################################################################
        # Two kinds of boxplots: one per pathway, one aggregating all pathwys 
        # So, with 15 pathways, that will be 16 boxplots total...
        print("----------------------------------------------------")
        print("Test Three")
        print("----------------------------------------------------")

        ####### First, the overall boxplot 
        labels = []
        results = []

        for alg in self.algorithms:
            name = alg.get_descriptive_name()
            labels.append(name)
            results.append(algorithm_map[name])


        fig, ax = precrec.init_precision_recall_figure()

        ax.set_title(
            "Area Under Precision Recall Curve by Algorithm "
            + self.interactome.name + " "
            + self.pathway_collection.name + "\n"
            + "%d-folds" % self.options["num_folds"])

        ax.set_xlabel("Area Under Precision Recall Curve")
        ax.set_ylabel("Algorithm")

        vis_file_png = Path(
            visualization_dir,
            self.interactome.name,
            self.pathway_collection.name,
            self.get_output_prefix(),
            "%d-folds" % self.options["num_folds"],
            "auc.png")

        vis_file_pdf = Path(
            visualization_dir,
            self.interactome.name,
            self.pathway_collection.name,
            self.get_output_prefix(),
            "%d-folds" % self.options["num_folds"],
            "auc.pdf")

        ax.boxplot(results, labels=labels, vert=False)

        fig.savefig(str(vis_file_pdf), bbox_inches='tight')
        fig.savefig(str(vis_file_png), bbox_inches='tight')



        print("----------------------------------------------------")
        print("Test Four")
        print("----------------------------------------------------")

        ######## Now, creating a box plot for every pathway
        for pathway, _ in creator_pathway_pairs:
            # Create the output file here

            fig, ax = precrec.init_precision_recall_figure()

            ax.set_title(
                "Area Under Precision Recall Curve by Algorithm (%s)" % (
                    pathway.name)
                + self.interactome.name + " "
                + self.pathway_collection.name + "\n"
                + "%d-folds" % self.options["num_folds"])

            ax.set_xlabel("Area Under Precision Recall Curve")
            ax.set_ylabel("Algorithm")

            vis_file_png = Path(
                visualization_dir,
                self.interactome.name,
                self.pathway_collection.name,
                pathway.name,
                self.get_output_prefix(),
                "%d-folds" % self.options["num_folds"],
                "auc.png")

            vis_file_pdf = Path(
                visualization_dir,
                self.interactome.name,
                self.pathway_collection.name,
                pathway.name,
                self.get_output_prefix(),
                "%d-folds" % self.options["num_folds"],
                "auc.pdf")

            vis_file_pdf.parent.mkdir(parents=True, exist_ok=True)

            labels = []
            results = []

            for algorithm in self.algorithms:
                name = algorithm.get_descriptive_name()
                labels.append(name)
                results.append(algorithm_pathway_map[(name, pathway.name)])

                
            ax.boxplot(results, labels=labels, vert=False)

            fig.savefig(str(vis_file_pdf), bbox_inches='tight')
            fig.savefig(str(vis_file_png), bbox_inches='tight')


    def aggregate_pr_over_folds(
            self, reconstruction_dir=Path(), evaluation_dir=Path()):

        fold_creators = self.get_fold_creators()

        creator_pathway_pairs = zip(
            [pathway for pathway in self.pathway_collection.pathways],
            fold_creators)

        for pathway, fc in creator_pathway_pairs:
            for algorithm in self.algorithms:
                predictions = []
                test_positives = []
                test_negatives = []

                test_folds = fc.get_test_folds()
                for fold in test_folds:
                    # Where the results were written to
                    reconstruction_output_dir = Path(
                        reconstruction_dir,
                        self.interactome.name,
                        self.pathway_collection.name,
                        pathway.name,
                        self.get_output_prefix(),
                        fold[2])
                    
                    reconstruction_file = Path(
                        reconstruction_output_dir, 
                        algorithm.get_output_directory(),
                        algorithm.get_output_file())

                    # Some error prevented the creation of the file.
                    # At the moment, this only happens when the reglinker
                    # fails to find paths. Thus, create an empty file.
                    if not reconstruction_file.exists():
                        reconstruction_file.touch()

                    # Where we will write precision/recall results
                    pr_output_dir = Path(
                        evaluation_dir,
                        self.interactome.name,
                        self.pathway_collection.name,
                        pathway.name,
                        self.get_output_prefix(),
                        "%d-folds" % self.options["num_folds"],
                        "aggregate")

                    positives = fold[0]
                    negatives = fold[1]
                    

                    with reconstruction_file.open('r') as f:
                        fold_predictions = pl_parse.parse_ranked_edges(f)
                        predictions.append(fold_predictions)

                    test_positives.append(positives)
                    test_negatives.append(negatives)
                    
                flat_test_pos = set(flatten_fold_aggregate(test_positives))
                flat_test_neg = set(flatten_fold_aggregate(test_negatives))
                flat_pred = flatten_fold_predictions(predictions)

                # Call existing precrec functions passing these things above
                points = \
                    precrec.compute_precision_recall_curve_negatives_fractions(
                        flat_pred, flat_test_pos, flat_test_neg)
               
                new_outfile = Path(
                    pr_output_dir, 
                    algorithm.get_output_directory(),
                    "precision-recall.txt") 

                new_outfile.parent.mkdir(parents=True, exist_ok=True)

                with new_outfile.open("w") as f: 
                    precrec.write_precision_recall_fractions(f, points)


    def aggregate_pr_over_pathways(self, evaluation_dir=Path()):

        # Where we will write precision/recall, aggregated over
        # all pathways
        pathway_collection_pr_output_dir = Path(
            evaluation_dir,
            self.interactome.name,
            self.pathway_collection.name,
            "aggregate",
            self.get_output_prefix(),
            "%d-folds" % self.options["num_folds"])

        for algorithm in self.algorithms:    
            curves = []
            
            # Where we wrote precision/recall, aggregated over
            # all folds per pathway
            for pathway in self.pathway_collection.pathways:
                pathway_pr_output_dir = Path(
                    evaluation_dir,
                    self.interactome.name,
                    self.pathway_collection.name,
                    pathway.name,
                    self.get_output_prefix(),
                    "%d-folds" % self.options["num_folds"],
                    "aggregate")

                pathway_pr_outfile = Path(
                    pathway_pr_output_dir, 
                    algorithm.get_output_directory(),
                    "precision-recall.txt") 

                with pathway_pr_outfile.open('r') as f:
                    curve = precrec.read_precision_recall_fractions(f)
                    curves.append(curve)

            aggregated = precrec.aggregate_precision_recall_curve_fractions(
                curves)

            # Write aggregated curve back out
            pathway_collection_pr_outfile = Path(
                pathway_collection_pr_output_dir, 
                algorithm.get_output_directory(),
                "precision-recall.txt") 

            pathway_collection_pr_outfile.parent.mkdir(
                parents=True, exist_ok=True)

            with pathway_collection_pr_outfile.open("w") as f: 
                precrec.write_precision_recall_fractions(f, aggregated)


    def plot_results(
            self, evaluation_dir=Path(), visualization_dir=Path()):

        self.plot_pr_individual_pathways(evaluation_dir, visualization_dir)
        self.plot_pr_all_pathways(evaluation_dir, visualization_dir)


    def plot_pr_individual_pathways(
            self, evaluation_dir=Path(), visualization_dir=Path()):

        for pathway in self.pathway_collection.pathways:

            fig, ax = precrec.init_precision_recall_figure()

            ax.set_title(
                self.interactome.name + " " +
                self.pathway_collection.name + " " +
                pathway.name)

            # Where we wrote precision/recall results
            pr_output_dir = Path(
                evaluation_dir,
                self.interactome.name,
                self.pathway_collection.name,
                pathway.name,
                self.get_output_prefix(),
                "%d-folds" % self.options["num_folds"],
                "aggregate")

            # PDF file we will write
            vis_file_pdf = Path(
                visualization_dir,
                self.interactome.name,
                self.pathway_collection.name,
                pathway.name,
                self.get_output_prefix(),
                "%d-folds" % self.options["num_folds"],
                "precision-recall.pdf")
    
            # PNG file we will write 
            vis_file_png = Path(
                visualization_dir,
                self.interactome.name,
                self.pathway_collection.name,
                pathway.name,
                self.get_output_prefix(),
                "%d-folds" % self.options["num_folds"],
                "precision-recall.png")

            vis_file_pdf.parent.mkdir(parents=True, exist_ok=True)

            for algorithm in self.algorithms:
                
                pr_file = Path(
                    pr_output_dir,
                    algorithm.get_output_directory(),
                    "precision-recall.txt")

                points = []

                with pr_file.open('r') as f:
                    points = precrec.read_precision_recall_fractions(f)

                precrec.plot_precision_recall_curve_fractions(
                    points, label=algorithm.get_descriptive_name(), ax=ax)

            handles, labels = ax.get_legend_handles_labels()

            lgd = ax.legend(handles, labels, loc='upper center', 
                bbox_to_anchor=(0.5,-0.1))

            fig.savefig(str(vis_file_pdf), bbox_extra_artists=(lgd,), 
                bbox_inches='tight')

            fig.savefig(str(vis_file_png), bbox_extra_artists=(lgd,), 
                bbox_inches='tight')


    def plot_pr_all_pathways(
            self, evaluation_dir=Path(), visualization_dir=Path()):

        for pathway in self.pathway_collection.pathways:

            fig, ax = precrec.init_precision_recall_figure()

            ax.set_title(
                self.interactome.name + " " +
                self.pathway_collection.name + " " +
                "Number folds: " + str(self.options["num_folds"]))

            # Where we wrote precision/recall results
            pr_output_dir = Path(
                evaluation_dir,
                self.interactome.name,
                self.pathway_collection.name,
                "aggregate",
                self.get_output_prefix(),
                "%d-folds" % self.options["num_folds"])

            # PDF file we will write
            vis_file_pdf = Path(
                visualization_dir,
                self.interactome.name,
                self.pathway_collection.name,
                self.get_output_prefix(),
                "%d-folds" % self.options["num_folds"],
                "precision-recall.pdf")
    
            # PNG file we will write 
            vis_file_png = Path(
                visualization_dir,
                self.interactome.name,
                self.pathway_collection.name,
                self.get_output_prefix(),
                "%d-folds" % self.options["num_folds"],
                "precision-recall.png")

            vis_file_pdf.parent.mkdir(parents=True, exist_ok=True)

            for algorithm in self.algorithms:
                
                pr_file = Path(
                    pr_output_dir,
                    algorithm.get_output_directory(),
                    "precision-recall.txt")

                points = []

                with pr_file.open('r') as f:
                    points = precrec.read_precision_recall_fractions(f)

                precrec.plot_precision_recall_curve_fractions(
                    points, label=algorithm.get_descriptive_name(), ax=ax)

            handles, labels = ax.get_legend_handles_labels()

            lgd = ax.legend(handles, labels, loc='upper center', 
                bbox_to_anchor=(0.5,-0.1))

            fig.savefig(str(vis_file_pdf), bbox_extra_artists=(lgd,), 
                bbox_inches='tight')

            fig.savefig(str(vis_file_png), bbox_extra_artists=(lgd,), 
                bbox_inches='tight')


    def get_output_prefix(self):
        return Path("edge-witholding")


class NodeEdgeWithholdingEvaluator(AlgorithmEvaluator): 

    def get_fold_creator(self, pathway):
        '''
        Create a fold creator for the provided pathway, given this
        evaluation's specified interactome and pathway
        '''
        fc = NodeEdgeWithholdingFoldCreator(
            self.interactome, pathway, self.options)

        return fc


    def get_name(self):
        return "node-and-edge-withholding evaluation"
   

    def evaluate_reconstructions(
            self, reconstruction_dir=Path(), evaluation_dir=Path()):
        '''
        Calculate performance metrics, like precision/recall scores.
        '''
        self.calculate_avg_pr_per_fold(reconstruction_dir, evaluation_dir)

        # TODO I messed up the flow of things here by plotting and 
        # evaluating in a single function. This is hard-coded to save time
        self.calculate_and_plot_wilcoxon(reconstruction_dir, evaluation_dir,
            Path(evaluation_dir.parent, "visualization"))

        #self.s_t_paths_analysis(reconstruction_dir, evaluation_dir,
        #    Path(evaluation_dir.parent, "visualization"))

        # WE TRUST YOU 

        #self.aggregate_pr_over_folds(reconstruction_dir, evaluation_dir)
        #self.aggregate_pr_over_pathways(evaluation_dir)


    def s_t_paths_analysis(
            self, reconstruction_dir=Path(), evaluation_dir=Path(),
            visualization_dir=Path()):
        
        fold_creators = self.get_fold_creators()

        creator_pathway_pairs = zip(
            [pathway for pathway in self.pathway_collection.pathways],
            fold_creators)

        for pathway, fc in creator_pathway_pairs:

            # Start with the p-graph
            train_folds = fc.get_training_folds()
            test_folds = fc.get_test_folds()

            fig, ax = plt.subplots()

            ax.set_title(
                "Fraction s-t pairs Connected vs. Rank"
                + self.interactome.name + " "
                + self.pathway_collection.name + " "
                + pathway.name + "\n"
                + "Node Percent Kept: " + str(
                    self.options["percent_nodes_to_keep"]) + " "
                + "Edge Percent Kept: " + str(
                    self.options["percent_edges_to_keep"]) + " " 
                + "Iterations: " + str(
                    self.options["iterations"]))

            ax.set_xlabel("Rank")
            ax.set_ylabel("Fraction s-t Pairs Connected")

            vis_file_png = Path(
                visualization_dir,
                self.interactome.name,
                self.pathway_collection.name,
                pathway.name,
                self.get_output_prefix(),
                "keep-%f-nodes-%f-edges-%d-iterations" % (
                    self.options["percent_nodes_to_keep"], 
                    self.options["percent_edges_to_keep"], 
                    self.options["iterations"]),
                "st-pairs.png")

            vis_file_pdf = Path(
                visualization_dir,
                self.interactome.name,
                self.pathway_collection.name,
                pathway.name,
                self.get_output_prefix(),
                "keep-%f-nodes-%f-edges-%d-iterations" % (
                    self.options["percent_nodes_to_keep"], 
                    self.options["percent_edges_to_keep"], 
                    self.options["iterations"]),
                "st-pairs.pdf")

            vis_file_pdf.parent.mkdir(parents=True, exist_ok=True)

            for algorithm in self.algorithms:

                rank_st_path_points = [] 

                for (train_fold, test_fold) in zip(train_folds, test_folds):
                    points = []


                    # 1) Get the list of edges for the algorithm               

                    # Where the results were written to
                    reconstruction_output_dir = Path(
                        reconstruction_dir,
                        self.interactome.name,
                        self.pathway_collection.name,
                        pathway.name,
                        self.get_output_prefix(),
                        train_fold[2])

                    reconstruction_file = Path(
                        reconstruction_output_dir, 
                        algorithm.get_output_directory(),
                        algorithm.get_output_file())

                    # Some error prevented the creation of the file.
                    # At the moment, this only happens when the reglinker
                    # fails to find paths. Thus, create an empty file.
                    if not reconstruction_file.exists():
                        reconstruction_file.touch()
        
                    # 2) Read the list of edges in by rank
                    fold_predictions = None
                    with reconstruction_file.open('r') as f:
                        fold_predictions = pl_parse.parse_ranked_edges(f)

                    # 3) Read the lists of sources and targets

                    pathway_obj = pathway.get_pathway_obj()

                    sources = pathway_obj.get_receptors(data=False)
                    targets = pathway_obj.get_tfs(data=False)

                    
                    # 4) Construct the base graph

                    base_graph = nx.DiGraph()

                    for source in sources:
                        base_graph.add_node(source)

                    for target in targets:
                        base_graph.add_node(target)

                    for edge in set(train_fold[0]):
                        base_graph.add_edge(edge[0], edge[1])

                    # 5) For reach rank...
                    for i, rank in enumerate(fold_predictions):

                        # 5) Add the edges with the rank to the graph
                        for edge in rank:
                            base_graph.add_edge(edge[0][0], edge[0][1])
                        if i%20 == 0:
                            print(i)
                            # 6) For each source/target pair, try to find a path

                            path_sum = 0
                            
                            for source in sources:
                                for target in targets:
                                    if nx.has_path(
                                        base_graph, source,target):
                                        path_sum += 1
                                # 7) Sum the number of sucesses
                           
                            
                            total_possible = len(sources) * len(targets)
                            frac = float(path_sum) / float(total_possible)
 
                            # 8) Create a tuple (rank, sum)
                            tup = (i, frac)

                        # 9) Append tuple to a list
                            points.append(tup)
                            #if frac == 1:
                            #    break 

                    # 10) Append list to overall list
                    rank_st_path_points.append(points)
                # 11) Avg. across folds
                AvgYs = [0]*max([len(x) for x in rank_st_path_points])
                Counts =      [0]*max([len(x) for x in rank_st_path_points])
                StddevList = [[] for i in range(max([len(x) for x in rank_st_path_points]))]
                for i, ls in enumerate(rank_st_path_points):

                    for j in range(len(ls)):
                        AvgYs[j] += ls[j][1]
                        StddevList[j].append(ls[j][1])
                        Counts[j] += 1
                    
                AvgYs = [x/Counts[i] for i,x in enumerate(AvgYs)]
                Ebars = [np.std(x) for i,x in enumerate(StddevList)]
                #print(Counts)
                #print([len(x) for x in StddevList])
                #print(Ebars)
                xs = [i*20 for i in range(len(AvgYs))]
                #for i, ls in enumerate(rank_st_path_points):
                    #xs = [point[0] for point in ls]
                    #AvgYs = [point[1] for point in ls]
                    
                label = algorithm.get_descriptive_name() 
                #ax.errorbar(xs, AvgYs, yerr = Ebars, label=label)
                ax.plot(xs, AvgYs, label=label)
                Ebars_minus = [max(0,x-Ebars[i]) for i,x in enumerate(AvgYs)]
                Ebars_plus = [min(1,x+Ebars[i]) for i,x in enumerate(AvgYs)]
                ax.fill_between(xs, Ebars_minus, Ebars_plus,alpha=0.5,)

                ax.set_ybound(0,1)
                ax.set_xbound(0,1000)
            ax.legend(loc='best')

            fig.savefig(str(vis_file_pdf), bbox_inches='tight')
            fig.savefig(str(vis_file_png), bbox_inches='tight')
             


    def calculate_avg_pr_per_fold(
            self, reconstruction_dir=Path(), evaluation_dir=Path()):
        '''
        Calculate the precision recall curve and average precison
        for each fold independently, writing it to disk.
        '''

        print("----------------------------------------------------")
        print("Calculating AUPRC over each fold")
        print("----------------------------------------------------")

        fold_creators = self.get_fold_creators()

        creator_pathway_pairs = zip(
            [pathway for pathway in self.pathway_collection.pathways],
            fold_creators)

        for pathway, fc in creator_pathway_pairs:
            test_folds = fc.get_test_folds()
            for algorithm in self.algorithms:
                for fold in test_folds:
                    # Where the results were written to
                    reconstruction_output_dir = Path(
                        reconstruction_dir,
                        self.interactome.name,
                        self.pathway_collection.name,
                        pathway.name,
                        self.get_output_prefix(),
                        fold[2])

                    reconstruction_file = Path(
                        reconstruction_output_dir, 
                        algorithm.get_output_directory(),
                        algorithm.get_output_file())

                    # Some error prevented the creation of the file.
                    # At the moment, this only happens when the reglinker
                    # fails to find paths. Thus, create an empty file.
                    if not reconstruction_file.exists():
                        reconstruction_file.touch()
        
                    # Where we will write precision/recall results
                    pr_output_dir = Path(
                        evaluation_dir,
                        self.interactome.name,
                        self.pathway_collection.name,
                        pathway.name,
                        self.get_output_prefix(),
                        fold[2])

                    positives = set(fold[0])
                    negatives = set(fold[1])

                    fold_predictions = None
                    with reconstruction_file.open('r') as f:
                        fold_predictions = pl_parse.parse_ranked_edges(f)
               
                    fold_predictions = [
                        set([tup[0] for tup in s])
                        for s in fold_predictions]

                    print("Calculating precision/recall points")
                    t1 = time.time()
                    points = \
                        precrec.compute_precision_recall_curve_negatives_decimals(
                            fold_predictions, positives, negatives)
                    t2 = time.time()
                    print("Done! That took: ", t2 - t1)
                    
                    # TODO: This is taking a very long time.
                    auc = precrec.compute_average_precision(points)
                    #print("WEIGHTED_AVG: %f" % weighted_avg)

                    new_outfile = Path(
                        pr_output_dir, 
                        algorithm.get_output_directory(),
                        "auc.txt") 

                    new_outfile.parent.mkdir(parents=True, exist_ok=True)

                    with new_outfile.open("w") as f: 
                        f.write(str(auc))


    def calculate_and_plot_wilcoxon(
            self, reconstruction_dir=Path(), evaluation_dir=Path(),
            visualization_dir=Path()):

        print("----------------------------------------------------")
        print("Wilcoxon Rank Sum Test And Basic Boxplots")
        print("----------------------------------------------------")

        #average_precision_map = {} 

        algorithm_map = {}
        algorithm_pathway_map = {}

        #######################################################################
        fold_creators = self.get_fold_creators()

        creator_pathway_pairs = list(zip(
            [pathway for pathway in self.pathway_collection.pathways],
            fold_creators))

        # Initialize maps with empty lists 
        for algorithm in self.algorithms:
            name = algorithm.get_descriptive_name()
            algorithm_map[name] = []  

            for pathway, _ in creator_pathway_pairs:
                algorithm_pathway_map[(name, pathway.name)] = []
                

        print("----------------------------------------------------")
        print("Test One")
        print("----------------------------------------------------")
        for pathway, fc in creator_pathway_pairs:
            test_folds = fc.get_test_folds()
            for algorithm in self.algorithms:
                predictions = []
                test_positives = []
                test_negatives = []

                avg_prec = []

                for i, fold in enumerate(test_folds):
                    # Already-written average precision
                    avg_avg_prec_dir = Path(
                        evaluation_dir,
                        self.interactome.name,
                        self.pathway_collection.name,
                        pathway.name,
                        self.get_output_prefix(),
                        fold[2])

                    avg_avg_prec_file = Path(
                        avg_avg_prec_dir, 
                        algorithm.get_output_directory(),
                        "auc.txt") 

                    point = None
                    with avg_avg_prec_file.open('r') as f:
                        line = next(f)
                        point = float(line.strip())

                    #average_precision_map[(
                    #    algorithm.get_descriptive_name(), 
                    #    pathway.name,
                    #    str(i))] = point

                    # Points will be in the order of 
                    # [(pathway1, fold1), (pathway1, fold2) ...]
                    algorithm_map[algorithm.get_descriptive_name()].append(
                        point)
                    
                    tup = (algorithm.get_descriptive_name(), pathway.name)
                    algorithm_pathway_map[tup].append(point)

        print(algorithm_map)

        #######################################################################
        # Wilcoxon stat

        # Things to communicate: which is larger? Is the value significant
        # or not?
        print("----------------------------------------------------")
        print("Test Two")
        print("----------------------------------------------------")

        matrix = []

        alpha = .05
        correction = sp.special.comb(len(self.algorithms), 2)

        corrected_alpha = alpha / correction

        labels = [] 
        for i, algorithm1 in enumerate(self.algorithms):
            labels.append(algorithm1.get_descriptive_name())
            matrix.append([])

            #print("------------------------------------------------------")

            for algorithm2 in self.algorithms:
                name1 = algorithm1.get_descriptive_name()
                name2 = algorithm2.get_descriptive_name()

                if (name1 == name2):
                    matrix[i].append(0)
                    continue

                alg1_list = algorithm_map[name1]
                alg2_list = algorithm_map[name2]

                print("Number of items in list: " + str(len(alg1_list)))

                # https://docs.scipy.org/doc/scipy/reference/generated/scipy.stats.wilcoxon.html
                stat, p_val = sp.stats.wilcoxon(alg1_list, alg2_list)

                median1 = np.median(alg1_list)
                median2 = np.median(alg2_list)

                # Greater and significant: green
                # Lesser and significant: red
                # Not significant: black
                # Colormap defined below
                if (p_val < corrected_alpha):
                    if median1 > median2: 
                        matrix[i].append(2) 
                    else:
                        matrix[i].append(1)
                else:
                    matrix[i].append(0)


        fig, ax = plt.subplots()

        ax.set_title(
            "Wilcoxon Rank Sum Test"
            + self.interactome.name + " "
            + self.pathway_collection.name + "\n"
            + "Node Percent Kept: " + str(
                self.options["percent_nodes_to_keep"]) + " "
            + "Edge Percent Kept: " + str(
                self.options["percent_edges_to_keep"]) + " " 
            + "Iterations: " + str(
                self.options["iterations"]))

        ax.set_xlabel("Algorithm")
        ax.set_ylabel("Algorithm")

        vis_file_png = Path(
            visualization_dir,
            self.interactome.name,
            self.pathway_collection.name,
            self.get_output_prefix(),
            "keep-%f-nodes-%f-edges-%d-iterations" % (
                self.options["percent_nodes_to_keep"], 
                self.options["percent_edges_to_keep"], 
                self.options["iterations"]),
            "wilcoxon.png")

        vis_file_pdf = Path(
            visualization_dir,
            self.interactome.name,
            self.pathway_collection.name,
            self.get_output_prefix(),
            "keep-%f-nodes-%f-edges-%d-iterations" % (
                self.options["percent_nodes_to_keep"], 
                self.options["percent_edges_to_keep"], 
                self.options["iterations"]),
            "wilcoxon.pdf")

        array = np.array(matrix)
        print(array)

        cmap = colors.ListedColormap([[0, 0, 0], [1, 0 ,0], [0, 1, 0]])
        ax.matshow(array, cmap=cmap)
        
        plt.xticks(range(0, len(array)), labels, rotation="vertical")
        ax.xaxis.tick_bottom()

        plt.yticks(range(0, len(array)), labels)

        #ax.set_xticklabels(['']+labels)
        #ax.set_yticklabels(['']+labels)
        
        vis_file_pdf.parent.mkdir(parents=True, exist_ok=True)

        fig.savefig(str(vis_file_pdf), bbox_inches='tight')
        fig.savefig(str(vis_file_png), bbox_inches='tight')

        #######################################################################
        # Two kinds of boxplots: one per pathway, one aggregating all pathwys 
        # So, with 15 pathways, that will be 16 boxplots total...
        print("----------------------------------------------------")
        print("Test Three")
        print("----------------------------------------------------")

        ####### First, the overall boxplot 
        labels = []
        results = []

        for alg in self.algorithms:
            name = alg.get_descriptive_name()
            labels.append(name)
            results.append(algorithm_map[name])


        fig, ax = precrec.init_precision_recall_figure()

        ax.set_title(
            "AUPRC by Algorithm "
            + self.interactome.name + " "
            + self.pathway_collection.name + "\n"
            + "Node Percent Kept: " + str(
                self.options["percent_nodes_to_keep"]) + " "
            + "Edge Percent Kept: " + str(
                self.options["percent_edges_to_keep"]) + " " 
            + "Iterations: " + str(
                self.options["iterations"]))

        ax.set_xlabel("AUPRC")
        ax.set_ylabel("Algorithm")

        vis_file_png = Path(
            visualization_dir,
            self.interactome.name,
            self.pathway_collection.name,
            self.get_output_prefix(),
            "keep-%f-nodes-%f-edges-%d-iterations" % (
                self.options["percent_nodes_to_keep"], 
                self.options["percent_edges_to_keep"], 
                self.options["iterations"]),
            "auc.png")

        vis_file_pdf = Path(
            visualization_dir,
            self.interactome.name,
            self.pathway_collection.name,
            self.get_output_prefix(),
            "keep-%f-nodes-%f-edges-%d-iterations" % (
                self.options["percent_nodes_to_keep"], 
                self.options["percent_edges_to_keep"], 
                self.options["iterations"]),
            "auc.pdf")

        ax.boxplot(results, labels=labels, vert=False)

        fig.savefig(str(vis_file_pdf), bbox_inches='tight')
        fig.savefig(str(vis_file_png), bbox_inches='tight')



        print("----------------------------------------------------")
        print("Test Four")
        print("----------------------------------------------------")

        ######## Now, creating a box plot for every pathway
        for pathway, _ in creator_pathway_pairs:
            # Create the output file here

            fig, ax = precrec.init_precision_recall_figure()

            ax.set_title(
                "AUPRC by Algorithm (%s)" % pathway.name
                + self.interactome.name + " "
                + self.pathway_collection.name + "\n"
                + "Node Percent Kept: " + str(
                    self.options["percent_nodes_to_keep"]) + " "
                + "Edge Percent Kept: " + str(
                    self.options["percent_edges_to_keep"]) + " " 
                + "Iterations: " + str(
                    self.options["iterations"]))

            ax.set_xlabel("AUPRC")
            ax.set_ylabel("Algorithm")

            vis_file_png = Path(
                visualization_dir,
                self.interactome.name,
                self.pathway_collection.name,
                pathway.name,
                self.get_output_prefix(),
                "keep-%f-nodes-%f-edges-%d-iterations" % (
                    self.options["percent_nodes_to_keep"], 
                    self.options["percent_edges_to_keep"], 
                    self.options["iterations"]),
                "auc.png")

            vis_file_pdf = Path(
                visualization_dir,
                self.interactome.name,
                self.pathway_collection.name,
                pathway.name,
                self.get_output_prefix(),
                "keep-%f-nodes-%f-edges-%d-iterations" % (
                    self.options["percent_nodes_to_keep"], 
                    self.options["percent_edges_to_keep"], 
                    self.options["iterations"]),
                "auc.pdf")

            vis_file_pdf.parent.mkdir(parents=True, exist_ok=True)

            labels = []
            results = []

            for algorithm in self.algorithms:
                name = algorithm.get_descriptive_name()
                labels.append(name)
                results.append(algorithm_pathway_map[(name, pathway.name)])

                
            ax.boxplot(results, labels=labels, vert=False)

            fig.savefig(str(vis_file_pdf), bbox_inches='tight')
            fig.savefig(str(vis_file_png), bbox_inches='tight')


        print("----------------------------------------------------")
        print("Test Five")
        print("----------------------------------------------------")
        
        outlist = []

        for alg in self.algorithms:
            name = alg.get_descriptive_name()
            results = []
            labels = []

            fig, ax = precrec.init_precision_recall_figure()

            ax.set_title(
                "AUPRC by Pathway"
                + self.interactome.name + " "
                + self.pathway_collection.name + "\n"
                + "Node Percent Kept: " + str(
                    self.options["percent_nodes_to_keep"]) + " "
                + "Edge Percent Kept: " + str(
                    self.options["percent_edges_to_keep"]) + " " 
                + "Iterations: " + str(
                    self.options["iterations"]))

            ax.set_xlabel("AUPRC")
            ax.set_ylabel("Algorithm")

            vis_file_png = Path(
                visualization_dir,
                self.interactome.name,
                self.pathway_collection.name,
                self.get_output_prefix(),
                "keep-%f-nodes-%f-edges-%d-iterations" % (
                    self.options["percent_nodes_to_keep"], 
                    self.options["percent_edges_to_keep"], 
                    self.options["iterations"]),
                name + "-auc.png")

            vis_file_pdf = Path(
                visualization_dir,
                self.interactome.name,
                self.pathway_collection.name,
                self.get_output_prefix(),
                "keep-%f-nodes-%f-edges-%d-iterations" % (
                    self.options["percent_nodes_to_keep"], 
                    self.options["percent_edges_to_keep"], 
                    self.options["iterations"]),
                name + "-auc.pdf")

            outlist.append(vis_file_png)

            for pathway, _ in creator_pathway_pairs:
                labels.append(pathway.name)
                results.append(algorithm_pathway_map[(name, pathway.name)])
                
            ax.boxplot(results, labels=labels, vert=False)

            fig.savefig(str(vis_file_pdf), bbox_inches='tight')
            fig.savefig(str(vis_file_png), bbox_inches='tight')

            '''
            summary_file = Path(
                visualization_dir,
                self.interactome.name,
                self.pathway_collection.name,
                self.get_output_prefix(),
                "keep-%f-nodes-%f-edges-%d-iterations" % (
                    self.options["percent_nodes_to_keep"], 
                    self.options["percent_edges_to_keep"], 
                    self.options["iterations"]),
            with open 
            vis_file_png = Path(
                visualization_dir,
                self.interactome.name,
                self.pathway_collection.name,
                self.get_output_prefix(),
                "keep-%f-nodes-%f-edges-%d-iterations" % (
                    self.options["percent_nodes_to_keep"], 
                    self.options["percent_edges_to_keep"], 
                    self.options["iterations"]),
                name + "-auc.png")
            '''


            
    def aggregate_pr_over_folds(
            self, reconstruction_dir=Path(), evaluation_dir=Path()):
        '''
        Merge the precision/recall results per pathway using folds
        '''

        print("----------------------------------------------------")
        print("Aggregating Folds and Computing Precision/Recall")
        print("----------------------------------------------------")

        fold_creators = self.get_fold_creators()

        creator_pathway_pairs = zip(
            [pathway for pathway in self.pathway_collection.pathways],
            fold_creators)

        for pathway, fc in creator_pathway_pairs:
            test_folds = fc.get_test_folds()
            for algorithm in self.algorithms:
                predictions = []
                test_positives = []
                test_negatives = []

                avg_prec = []

                for fold in test_folds:
                    # Where the results were written to
                    reconstruction_output_dir = Path(
                        reconstruction_dir,
                        self.interactome.name,
                        self.pathway_collection.name,
                        pathway.name,
                        self.get_output_prefix(),
                        fold[2])
                    
                    reconstruction_file = Path(
                        reconstruction_output_dir, 
                        algorithm.get_output_directory(),
                        algorithm.get_output_file())

                    # Some error prevented the creation of the file.
                    # At the moment, this only happens when the reglinker
                    # fails to find paths. Thus, create an empty file.
                    if not reconstruction_file.exists():
                        print("ALERT: RECONSTRUCTION FILE NOT FOUND")
                        reconstruction_file.touch()

                    # Where we will write precision/recall results
                    pr_output_dir = Path(
                        evaluation_dir,
                        self.interactome.name,
                        self.pathway_collection.name,
                        pathway.name,
                        self.get_output_prefix(),
                        "keep-%f-nodes-%f-edges-%d-iterations" % (
                            self.options["percent_nodes_to_keep"], 
                            self.options["percent_edges_to_keep"], 
                            self.options["iterations"]),
                        "aggregate")

                    positives = fold[0]
                    negatives = fold[1]


                    with reconstruction_file.open('r') as f:
                        fold_predictions = pl_parse.parse_ranked_edges(f)
                        predictions.append(fold_predictions)

                    test_positives.append(positives)
                    test_negatives.append(negatives)

                    

                    # Already-written average precision
                    avg_avg_prec_dir = Path(
                        evaluation_dir,
                        self.interactome.name,
                        self.pathway_collection.name,
                        pathway.name,
                        self.get_output_prefix(),
                        fold[2])

                    avg_avg_prec_file = Path(
                        avg_avg_prec_dir, 
                        algorithm.get_output_directory(),
                        "average-precision.txt") 

                    
                    with avg_avg_prec_file.open('r') as f:
                        line = next(f)
                        point = float(line.strip())
                        avg_prec.append(point)


                flat_test_pos = set(flatten_fold_aggregate(test_positives))
                flat_test_neg = set(flatten_fold_aggregate(test_negatives))
                flat_pred = flatten_fold_predictions(predictions)


                # Call existing precrec functions passing these things above
                points = \
                    precrec.compute_precision_recall_curve_negatives_fractions(
                        flat_pred, flat_test_pos, flat_test_neg)

                points2 = \
                    precrec.compute_precision_recall_curve_negatives_decimals(
                        flat_pred, flat_test_pos, flat_test_neg)

                weighted_avg = precrec.compute_average_precision(points2)

                avg_avg_prec = sum(avg_prec) / len(avg_prec)

                new_outfile = Path(
                    pr_output_dir, 
                    algorithm.get_output_directory(),
                    "precision-recall.txt") 

                new_outfile2 = Path(
                    pr_output_dir, 
                    algorithm.get_output_directory(),
                    "average-aggregate-precision.txt") 


                new_outfile3 = Path(
                    pr_output_dir, 
                    algorithm.get_output_directory(),
                    "average-average-precision.txt") 


                new_outfile.parent.mkdir(parents=True, exist_ok=True)

                with new_outfile.open("w") as f: 
                    precrec.write_precision_recall_fractions(f, points)

                with new_outfile2.open("w") as f: 
                    f.write(str(weighted_avg))

                with new_outfile3.open("w") as f: 
                    f.write(str(avg_avg_prec))


    def aggregate_pr_over_pathways(self, evaluation_dir=Path()):
        '''
        Per algorithm, aggregate the precision/recall scores across
        pathways.
        '''

        print("----------------------------------------------------")
        print("Aggregating Precision/Recall Over Pathways")
        print("----------------------------------------------------")

        # Where we will write precision/recall, aggregated over
        # all pathways
        pathway_collection_pr_output_dir = Path(
            evaluation_dir,
            self.interactome.name,
            self.pathway_collection.name,
            "aggregate",
            self.get_output_prefix(),
            "keep-%f-nodes-%f-edges-%d-iterations" % (
                self.options["percent_nodes_to_keep"], 
                self.options["percent_edges_to_keep"], 
                self.options["iterations"]))

        for algorithm in self.algorithms:    
            curves = []
            
            # Where we wrote precision/recall, aggregated over
            # all folds per pathway
            for pathway in self.pathway_collection.pathways:
                pathway_pr_output_dir = Path(
                    evaluation_dir,
                    self.interactome.name,
                    self.pathway_collection.name,
                    pathway.name,
                    self.get_output_prefix(),
                    "keep-%f-nodes-%f-edges-%d-iterations" % (
                        self.options["percent_nodes_to_keep"], 
                        self.options["percent_edges_to_keep"], 
                        self.options["iterations"]),
                    "aggregate")

                pathway_pr_outfile = Path(
                    pathway_pr_output_dir, 
                    algorithm.get_output_directory(),
                    "precision-recall.txt") 

                with pathway_pr_outfile.open('r') as f:
                    curve = precrec.read_precision_recall_fractions(f)
                    curves.append(curve)

            aggregated = precrec.aggregate_precision_recall_curve_fractions(
                curves)

            # Write aggregated curve back out
            pathway_collection_pr_outfile = Path(
                pathway_collection_pr_output_dir, 
                algorithm.get_output_directory(),
                "precision-recall.txt") 

            pathway_collection_pr_outfile.parent.mkdir(
                parents=True, exist_ok=True)

            with pathway_collection_pr_outfile.open("w") as f: 
                precrec.write_precision_recall_fractions(f, aggregated)


    def plot_results(
            self, evaluation_dir=Path(), visualization_dir=Path()):
        None
        #self.plot_avg_precision_boxplot(evaluation_dir, visualization_dir)
        #self.plot_pr_individual_pathways(evaluation_dir, visualization_dir)
        #self.plot_pr_all_pathways(evaluation_dir, visualization_dir)


    # TODO: Remove. We do not care about this anymore.
    def plot_avg_precision_boxplot(
            self, evaluation_dir=Path(), visualization_dir=Path()):
        '''
        Create a boxplot, per algorithm, of the average precision values
        it obtains on the pathways in this pathway collection.
        '''

        fig1, ax1 = precrec.init_precision_recall_figure()
        fig2, ax2 = precrec.init_precision_recall_figure()

        ax1.set_title(
            "Aggregated Average Precision by Algorithm "
            + self.interactome.name + " "
            + self.pathway_collection.name + "\n"
            + "Node Percent Kept: " + str(
                self.options["percent_nodes_to_keep"]) + " "
            + "Edge Percent Kept: " + str(
                self.options["percent_edges_to_keep"]) + " " 
            + "Iterations: " + str(
                self.options["iterations"]))

        ax2.set_title(
            "Average Average Precision by Algorithm "
            + self.interactome.name + " "
            + self.pathway_collection.name + "\n"
            + "Node Percent Kept: " + str(
                self.options["percent_nodes_to_keep"]) + " "
            + "Edge Percent Kept: " + str(
                self.options["percent_edges_to_keep"]) + " " 
            + "Iterations: " + str(
                self.options["iterations"]))

        ax1.set_xlabel("Average Precision")
        ax2.set_xlabel("Average Precision")

        ax1.set_ylabel("Algorithm")
        ax2.set_ylabel("Algorithm")

        # PDF file we will write
        vis_file_pdf1 = Path(
            visualization_dir,
            self.interactome.name,
            self.pathway_collection.name,
            self.get_output_prefix(),
            "keep-%f-nodes-%f-edges-%d-iterations" % (
                self.options["percent_nodes_to_keep"], 
                self.options["percent_edges_to_keep"], 
                self.options["iterations"]),
            "average-aggregate-precision.pdf")

        # PNG file we will write 
        vis_file_png1 = Path(
            visualization_dir,
            self.interactome.name,
            self.pathway_collection.name,
            self.get_output_prefix(),
            "keep-%f-nodes-%f-edges-%d-iterations" % (
                self.options["percent_nodes_to_keep"], 
                self.options["percent_edges_to_keep"], 
                self.options["iterations"]),
            "average-aggregate-precision.png")

        # PDF file we will write
        vis_file_pdf2 = Path(
            visualization_dir,
            self.interactome.name,
            self.pathway_collection.name,
            self.get_output_prefix(),
            "keep-%f-nodes-%f-edges-%d-iterations" % (
                self.options["percent_nodes_to_keep"], 
                self.options["percent_edges_to_keep"], 
                self.options["iterations"]),
            "average-average-precision.pdf")

        # PNG file we will write 
        vis_file_png2 = Path(
            visualization_dir,
            self.interactome.name,
            self.pathway_collection.name,
            self.get_output_prefix(),
            "keep-%f-nodes-%f-edges-%d-iterations" % (
                self.options["percent_nodes_to_keep"], 
                self.options["percent_edges_to_keep"], 
                self.options["iterations"]),
            "average-average-precision.png")

        vis_file_pdf1.parent.mkdir(parents=True, exist_ok=True)

        labels = []
        results_agg = []
        results_avg = []
        for algorithm in self.algorithms:
            labels.append(algorithm.get_descriptive_name())

            points_agg = []
            points_avg = []
            for pathway in self.pathway_collection.pathways:

                # Where we wrote precision/recall results
                pr_output_dir = Path(
                    evaluation_dir,
                    self.interactome.name,
                    self.pathway_collection.name,
                    pathway.name,
                    self.get_output_prefix(),
                    "keep-%f-nodes-%f-edges-%d-iterations" % (
                        self.options["percent_nodes_to_keep"], 
                        self.options["percent_edges_to_keep"], 
                        self.options["iterations"]),
                    "aggregate")

                pr_file1 = Path(
                    pr_output_dir,
                    algorithm.get_output_directory(),
                    "average-aggregate-precision.txt")

                pr_file2 = Path(
                    pr_output_dir,
                    algorithm.get_output_directory(),
                    "average-average-precision.txt")

                with pr_file1.open('r') as f:
                    line = next(f)
                    point = float(line.strip())
                    points_agg.append(point)

                with pr_file2.open('r') as f:
                    line = next(f)
                    point = float(line.strip())
                    points_avg.append(point)

            results_agg.append(points_agg)
            results_avg.append(points_avg)

        ax1.boxplot(results_agg, labels=labels, vert=False)
        ax2.boxplot(results_avg, labels=labels, vert=False)

        fig1.savefig(str(vis_file_pdf1), bbox_inches='tight')
        fig1.savefig(str(vis_file_png1), bbox_inches='tight')

        fig2.savefig(str(vis_file_pdf2), bbox_inches='tight')
        fig2.savefig(str(vis_file_png2), bbox_inches='tight')


    def plot_pr_individual_pathways(
            self, evaluation_dir=Path(), visualization_dir=Path()):

        for pathway in self.pathway_collection.pathways:

            fig, ax = precrec.init_precision_recall_figure()

            ax.set_title(
                self.interactome.name + " " +
                self.pathway_collection.name + " " +
                pathway.name)

            # Where we wrote precision/recall results
            pr_output_dir = Path(
                evaluation_dir,
                self.interactome.name,
                self.pathway_collection.name,
                pathway.name,
                self.get_output_prefix(),
                "keep-%f-nodes-%f-edges-%d-iterations" % (
                    self.options["percent_nodes_to_keep"], 
                    self.options["percent_edges_to_keep"], 
                    self.options["iterations"]),
                "aggregate")

            # PDF file we will write
            vis_file_pdf = Path(
                visualization_dir,
                self.interactome.name,
                self.pathway_collection.name,
                pathway.name,
                self.get_output_prefix(),
                "keep-%f-nodes-%f-edges-%d-iterations" % (
                    self.options["percent_nodes_to_keep"], 
                    self.options["percent_edges_to_keep"], 
                    self.options["iterations"]),
                "precision-recall.pdf")
    
            # PNG file we will write 
            vis_file_png = Path(
                visualization_dir,
                self.interactome.name,
                self.pathway_collection.name,
                pathway.name,
                self.get_output_prefix(),
                "keep-%f-nodes-%f-edges-%d-iterations" % (
                    self.options["percent_nodes_to_keep"], 
                    self.options["percent_edges_to_keep"], 
                    self.options["iterations"]),
                "precision-recall.png")

            vis_file_pdf.parent.mkdir(parents=True, exist_ok=True)

            for algorithm in self.algorithms:
                
                pr_file = Path(
                    pr_output_dir,
                    algorithm.get_output_directory(),
                    "precision-recall.txt")

                points = []

                with pr_file.open('r') as f:
                    points = precrec.read_precision_recall_fractions(f)

                precrec.plot_precision_recall_curve_fractions(
                    points, label=algorithm.get_descriptive_name(), ax=ax)

            handles, labels = ax.get_legend_handles_labels()

            lgd = ax.legend(handles, labels, loc='upper center', 
                bbox_to_anchor=(0.5,-0.1))

            fig.savefig(str(vis_file_pdf), bbox_extra_artists=(lgd,), 
                bbox_inches='tight')

            fig.savefig(str(vis_file_png), bbox_extra_artists=(lgd,), 
                bbox_inches='tight')


    def plot_pr_all_pathways(
            self, evaluation_dir=Path(), visualization_dir=Path()):

        for pathway in self.pathway_collection.pathways:

            fig, ax = precrec.init_precision_recall_figure()

            ax.set_title(
                self.interactome.name + " " +
                self.pathway_collection.name + " " +
                "Percent nodes: %f percent edges: % f Number iterations: %d" % 
                (self.options["percent_nodes_to_keep"],
                 self.options["percent_edges_to_keep"],
                 self.options["iterations"]))

            # Where we wrote precision/recall results
            pr_output_dir = Path(
                evaluation_dir,
                self.interactome.name,
                self.pathway_collection.name,
                "aggregate",
                self.get_output_prefix(),
                "keep-%f-nodes-%f-edges-%d-iterations" % (
                    self.options["percent_nodes_to_keep"], 
                    self.options["percent_edges_to_keep"], 
                    self.options["iterations"]))

            # PDF file we will write
            vis_file_pdf = Path(
                visualization_dir,
                self.interactome.name,
                self.pathway_collection.name,
                self.get_output_prefix(),
                "keep-%f-nodes-%f-edges-%d-iterations" % (
                    self.options["percent_nodes_to_keep"], 
                    self.options["percent_edges_to_keep"], 
                    self.options["iterations"]),
                "precision-recall.pdf")
    
            # PNG file we will write 
            vis_file_png = Path(
                visualization_dir,
                self.interactome.name,
                self.pathway_collection.name,
                self.get_output_prefix(),
                "keep-%f-nodes-%f-edges-%d-iterations" % (
                    self.options["percent_nodes_to_keep"], 
                    self.options["percent_edges_to_keep"], 
                    self.options["iterations"]),
                "precision-recall.png")

            vis_file_pdf.parent.mkdir(parents=True, exist_ok=True)

            for algorithm in self.algorithms:
                
                pr_file = Path(
                    pr_output_dir,
                    algorithm.get_output_directory(),
                    "precision-recall.txt")

                points = []

                with pr_file.open('r') as f:
                    points = precrec.read_precision_recall_fractions(f)

                precrec.plot_precision_recall_curve_fractions(
                    points, label=algorithm.get_descriptive_name(), ax=ax)

            handles, labels = ax.get_legend_handles_labels()

            lgd = ax.legend(handles, labels, loc='upper center', 
                bbox_to_anchor=(0.5,-0.1))

            fig.savefig(str(vis_file_pdf), bbox_extra_artists=(lgd,), 
                bbox_inches='tight')

            fig.savefig(str(vis_file_png), bbox_extra_artists=(lgd,), 
                bbox_inches='tight')


    def get_output_prefix(self):
        return Path("node-witholding")


class Pipeline(object):
    """
    1) Package the data from config file into appropriate set of evaluations 
    2) Run the evaluations created in the step above
    """

    def __init__(self, input_settings, output_settings):

        self.input_settings = input_settings
        self.output_settings = output_settings

        self.evaluators = self.__create_evaluators()


    def set_purge_results(self, purge_results):
        self.purge_results = purge_results


    def __create_evaluators(self):
        '''
        Define the set of evaluators the pipeline will use in analysis
        '''
        evaluators = []
        for interactome in self.input_settings.interactomes:
            for collection in self.input_settings.pathway_collections:

                evaluators.append(
                    EdgeWithholdingEvaluator(
                        interactome, 
                        collection, 
                        self.input_settings.algorithms, 
                        {"num_folds":2}))
                '''
                '''
                evaluators.append(
                    NodeEdgeWithholdingEvaluator(
                        interactome, 
                        collection, 
                        self.input_settings.algorithms, 
                        {"percent_nodes_to_keep": .8, 
                         "percent_edges_to_keep": .8,
                         "iterations": 5}))

                evaluators.append(
                    NodeEdgeWithholdingEvaluator(
                        interactome, 
                        collection, 
                        self.input_settings.algorithms, 
                        {"percent_nodes_to_keep": .6, 
                         "percent_edges_to_keep": .6,
                         "iterations": 5}))

                evaluators.append(
                    NodeEdgeWithholdingEvaluator(
                        interactome, 
                        collection, 
                        self.input_settings.algorithms, 
                        {"percent_nodes_to_keep": .4, 
                         "percent_edges_to_keep": .4,
                         "iterations": 5}))
<<<<<<< HEAD
                '''
=======


>>>>>>> f7ab2d79
                evaluators.append(
                    SingleNodeDeletionEvaluator(
                        interactome, 
                        collection, 
                        self.input_settings.algorithms)) 

                '''      
                evaluators.append(
                    RemovalEvaluator(
                        interactome, 
                        collection, 
                        self.input_settings.algorithms, 
                        {"percent_nodes_to_keep": .8, 
                         "percent_edges_to_keep": .8,
                         "iterations": 5}))

                evaluators.append(
                    RemovalEvaluator(
                        interactome, 
                        collection, 
                        self.input_settings.algorithms, 
                        {"percent_nodes_to_keep": .6, 
                         "percent_edges_to_keep": .6,
                         "iterations": 5}))

                evaluators.append(
                    RemovalEvaluator(
                        interactome, 
                        collection, 
                        self.input_settings.algorithms, 
                        {"percent_nodes_to_keep": .4, 
                         "percent_edges_to_keep": .4,
                         "iterations": 5}))
                '''

        return evaluators


    def run_evaluators(self):
        '''
        Run the mini-pipeline in each evaluator
        '''

        base_output_dir = Path("outputs")

        executor = concurrent.futures.ThreadPoolExecutor(max_workers=1)
        futures = [
            executor.submit(
                evaluator.run, base_output_dir, self.purge_results)
            for evaluator in self.evaluators]
        
        # https://stackoverflow.com/questions/35711160/detect-failed-tasks-in-concurrent-futures
        # Re-raise exception if produced
        for future in concurrent.futures.as_completed(futures):
            future.result() 

        executor.shutdown(wait=True)

        '''
        for evaluator in self.evaluators:
            #evaluator.run(base_output_dir, self.purge_results)
            #executor.submit(evaluator.run, base_output_dir, self.purge_results)
        executor.shutdown(wait=True)
        '''

   
    def paths_based_folds_analysis_wrapper(self):
        for interactome in self.input_settings.interactomes:
            for pathway_collection in self.input_settings.pathway_collections:
                for pathway in pathway_collection.pathways:
                    self.paths_based_folds_analysis(
                        interactome, pathway_collection, pathway)


    def paths_based_folds_analysis( 
            self, interactome, pathway_collection, pathway):
        '''
         2 things to try here:
         1) repeatedly run dijkstra's to find edge-disjoint paths, and
            remove the edges found

         2) Run Yen's algorithm, choose a subset that are edge disjoint
            and see how many are left
        '''
        print(pathway.name)

        pathway_obj = pathway.get_pathway_obj()
        pathway_net = get_net_from_pathway(pathway_obj)

        nodes = pathway_net.nodes()

        print("Number of strongly connected components: " 
            + str(nx.number_strongly_connected_components(pathway_net)))

        ccs = nx.strongly_connected_components(pathway_net)

        for cc in ccs:
            print("    " + str(len(cc)))


        print("Number of weakly connected components: " 
            + str(nx.number_weakly_connected_components(pathway_net)))

        ccs = nx.weakly_connected_components(pathway_net)

        for cc in ccs:
            print("    " + str(len(cc)))

        netnet = None

        # Create a NetworkX object from the interactome
        with interactome.path.open('r') as f:
            netnet = pl.readNetworkFile(f)

        netnetccs = nx.weakly_connected_components(netnet)

        print(len(list(netnetccs)))

        #######################################################################
        # Looking at the negative edges

        pathway_edges = set(pathway_net.edges())
        interactome_edges = set(netnet.edges())
    
        intersection = pathway_edges.intersection(interactome_edges)

        # Remove pathway edges
        for edge in intersection:
            netnet.remove_edge(edge[0], edge[1])

        sources = pathway_obj.get_receptors(data=False)
        targets = pathway_obj.get_tfs(data=False)
        
        # Apply PL log transform
        pl.logTransformEdgeWeights(netnet)

        Pipeline.set_unit_edge_capacity(netnet)

        # Add super sources and sinks
        pl.modifyGraphForKSP_addSuperSourceSink(
            netnet, sources, targets, weightForArtificialEdges=0)

        # Get paths (try to find 500)
        paths = ksp.k_shortest_paths_yen(
            netnet, 'source', 'sink', 500, weight='ksp_weight', clip=False)
    
        print("Number of paths through negatives found: " + str(len(paths)))

        if len(paths) > 0:
            avg_len = 0
            ticker = 0
            for path in paths:
                ticker += 1
                avg_len += len(path) - 2 #subtract source and sink edge

            avg_len = avg_len / ticker
            print("Avg len: " + str(avg_len))


        max_flow, flow_dict = nx.maximum_flow(
            netnet, "source", "sink")

        print("Max # of edge-disjoint paths through negatives: %d" % max_flow)

        #######################################################################
        # Looking at the positive edges

        net = Pipeline.get_disjoint_paths_net_from_pathway(
            pathway_obj)

        max_flow, flow_dict = nx.maximum_flow(
            net, "SS", "ST")

        print("Max # of edge-disjoint paths through positives: %d" 
            % max_flow)

        # Now find paths iteratively
        # (This can be done by iteratively finding shortest paths, for
        #  example, after removing any edges with flow of 0 in flow_dict,
        #  and then removing the path found in each iteration

        # Try both the pathway-specific interactome and the 
        # regular interactome


    @staticmethod
    def set_unit_edge_capacity(network):
        for tail, head in network.edges():
            network[tail][head]["capacity"] = 1            


    @staticmethod
    def get_disjoint_paths_net_from_pathway(
            pathway_obj, supersource="SS", supertarget="ST"):

        net = get_net_from_pathway(pathway_obj)

        Pipeline.set_unit_edge_capacity(net)

        sources = pathway_obj.get_receptors(data=False)
        targets = pathway_obj.get_tfs(data=False)

        for source in sources:
            net.add_edge(supersource, source)

        for target in targets:
            net.add_edge(target, supertarget)
        
        return net


    # TODO: needs refactoring
    '''
    def pathway_subset_analysis(self):
        for interactome in self.input_settings.interactomes:
            for pathway_collection in self.input_settings.pathway_collections:
                results = []
                for pathway in pathway_collection.pathways:

                    # Get the pathway-specific interactome
                    # TODO: what? That is
                    # not how you get a pathway-specific interactome. It looks
                    # like I commented out the right version on purpose.
                    # Either way, this code needs another look before being
                    # used again...
                    specific_interactome = \
                        interactome.path
                    #self.get_pathway_specific_interactome_file_path(
                    #    interactome, pathway)
                
                    # Read in the interactome from an edgelist
                    interactome_net = None
                    with specific_interactome.open('r') as f:
                        interactome_net = pl.readNetworkFile(f) 
                    
                    # Pathway node and edge files
                    node_file = \
                        pathway_collection.get_pathway_nodes_file(pathway)

                    edge_file = \
                        pathway_collection.get_pathway_edges_file(pathway)

                    # Read the pathway network from the edge file
                    net = None
                    with edge_file.open('r') as f:
                        net = pl.readNetworkFile(f) 
                    
                    # Read the pathway nodes
                    nodes = pathway_collection.get_nodes_from_pathway_nodes_file(
                        pathway)

                    # Add nodes to pathway if for whatever reason they are not
                    # on the edgelist
                    for node in nodes:
                        net.add_node(node)

                    sources = None 
                    with node_file.open('r') as f: 
                        sources = pl_parse.get_source_set(f)

                    targets = None
                    with node_file.open('r') as f:
                        targets = pl_parse.get_target_set(f)

                    interactome_nodes = set(interactome_net.nodes())
                    interactome_edges = set(interactome_net.edges())
                    
                    pathway_nodes = set(net.nodes())
                    pathway_edges = set(net.edges())

                    results.append((
                        str(interactome),
                        pathway_collection.name,
                        pathway,
                        len(pathway_nodes),
                        len(pathway_nodes.intersection(interactome_nodes)),
                        len(pathway_nodes.intersection(interactome_nodes)) / len(pathway_nodes),
                        len(sources),
                        len(sources.intersection(interactome_nodes)),
                        len(targets), 
                        len(targets.intersection(interactome_nodes)),
                        len(pathway_edges),
                        len(pathway_edges.intersection(interactome_edges)),
                        len(pathway_edges.intersection(interactome_edges)) / len(pathway_edges)
                        ))

                table_file = Path(
                    "outputs",
                    "other",
                    "subset-analysis",
                    pathway_collection.name,
                    "table.txt")

                table_file.parent.mkdir(parents=True, exist_ok=True)

                with table_file.open('w') as f:
                    f.write(
                        "Interactome\t"
                        "Pathway Collection\t"
                        "Pathway\t"
                        "Pathway Node #\t"
                        "Nodes in Interactome\t"
                        "Fraction in Interactome\t"
                        "# Sources\t"
                        "# Sources in Interactome\t"
                        "# Targets\t"
                        "# Targets in Interactome\t"
                        "Pathway Edge #\t"
                        "Edges in Interactome\t"
                        "Fraction in Interactome\n")

                    for result in results:
                        f.write("\t".join([str(elem) for elem in result]))
                        f.write("\n")
    '''

    def interactome_stats(self):
        '''
        Print interactome name, nodes in the interactome, and edges in the
        interactome.
        '''
        for interactome in self.input_settings.interactomes:
            net = None

            with interactome.path.open('r') as f:
                net = pl.readNetworkFile(f) 

            print("-----------------------")
            print(interactome.name)
            print("#nodes: " + str(len(net.nodes())))
            print("#edges: " + str(len(net.edges())))


    def edge_weight_distribution_wrapper(self):
        for interactome in self.input_settings.interactomes:
            self.edge_weight_distribution(interactome)


    def edge_weight_distribution(self, interactome):
        '''
        Show distribution of edge weights across the interactome (absent
        signaling pathways) and across all pathways combined.
        '''
        fig, ax = plt.subplots()

        ax.set_title("Interactome edge distribution")
        ax.set_xlabel("Edge weight (bin size = .05)")
        ax.set_ylabel("# of edges in bin")

        for pathway_collection in self.input_settings.pathway_collections:
            edge_union = set()

            # 1) Loop over all pathways and get the union of their edges
            for pathway in pathway_collection.pathways:
                pathway_obj = pathway.get_pathway_obj()
                edges = set(pathway_obj.get_edges(data=False))

                edge_union = edge_union.union(edges)
            
            # 2) Get the negatives from the interactome
            specific_interactome = interactome.path
            net = None
            with specific_interactome.open('r') as f:
                net = pl.readNetworkFile(f) 
    
            # Only look at pathway edges that are actually in the 
            # interactome
            final_positives = set(edges).intersection(
                set(net.edges()))

            # Subtract out pathway edges from the interactome edges
            negatives = set(net.edges()) - final_positives
                
            pos_weights = [net[x[0]][x[1]]["weight"] 
                for x in final_positives] 
            
            neg_weights = [net[x[0]][x[1]]["weight"] 
                for x in negatives] 

            colors = ['red', 'lime']

            neg_items = np.array(neg_weights)
            pos_items = np.array(pos_weights)

            ax.hist(
                [neg_items, pos_items],
                bins=np.arange(0,1,.05), 
                histtype='bar',
                color=colors,
                stacked=True) 

            out = Path(
                "outputs",
                "other",
                "overall-edge-weight-distribution",
                interactome.name,
                pathway_collection.name,
                "histogram.png")

            out.parent.mkdir(parents=True, exist_ok=True)
            
            fig.tight_layout()
            fig.savefig(str(out))



    
    def pruning_analysis_table(self):
        """
        Implements logic to see how many nodes and edges of a particular 
        pathway are pruned if you remove nodes and edges that are not on 
        source-set-target-set paths
        """
        for pathway_collection in self.input_settings.pathway_collections:
        # pathway is a PathwayOnDisk object: get the in-memory version
        # Create network from pathway_obj

            results = []
            for pathway in pathway_collection.pathways:
                pathway_obj = pathway.get_pathway_obj()

                nodes = set(pathway_obj.get_nodes(data=False))
                edges = set(pathway_obj.get_edges(data=False))
                sources = pathway_obj.get_receptors(data=False)
                targets = pathway_obj.get_tfs(data=False)

                net = nx.DiGraph()
                net.add_edges_from(edges)
                net.add_nodes_from(nodes)

                prune.remove_nodes_not_on_s_t_path(
                    net, sources, targets, method="reachability")

                # 2) Get the pruned nodes/edges

                edges_after_pruning = net.edges()
                nodes_after_pruning = net.nodes()

                pruned_edges = edges.difference(edges_after_pruning)
                pruned_nodes = nodes.difference(nodes_after_pruning)

                print(pruned_edges)
                print(pruned_nodes)

                results.append((
                    pathway.name,
                    len(nodes), 
                    len(nodes_after_pruning),
                    len(nodes_after_pruning) / len(nodes),
                    len(edges),
                    len(edges_after_pruning),
                    len(edges_after_pruning) / len(edges),
                    ))

            table_file = Path(
                "outputs",
                "other",
                "s-t-pruning-analysis",
                pathway_collection.name,
                "table.txt")

            table_file.parent.mkdir(parents=True, exist_ok=True)

            with table_file.open('w') as f:
                f.write("Pathway\tNodes Before Pruning\tNodes After Pruning\t"
                "Ratio\tEdges Before Pruning\t"
                "Edges After Pruning\tRatio\n")

                for result in results:
                    f.write("\t".join([str(elem) for elem in result]))
                    f.write("\n")

    # TODO: Fix, this is probably broken after refactor
    '''
    def graphspace_pruning_upload_wrapper(self):
        for pathway_collection in self.input_settings.pathway_collections:
            for pathway in pathway_collection.pathways:
                self.graphspace_pruning_upload(
                    pathway_collection, pathway)


    # TODO: Fix, this is probably broken after refactor
    def graphspace_pruning_upload(
        self, pathway_collection, pathway):

        # 1) Get the pathway network
        node_file = \
            pathway_collection.get_pathway_nodes_file(pathway)

        edge_file = \
            pathway_collection.get_pathway_edges_file(pathway)

        net = None
        with edge_file.open('r') as f:
            net = pl.readNetworkFile(f) 
        
        nodes = pathway_collection.get_nodes_from_pathway_nodes_file(
            pathway)

        for node in nodes:
            net.add_node(node)

        edges = None
        with edge_file.open('r') as f:
            edges = pl_parse.get_edge_set(f)

        sources = None 
        with node_file.open('r') as f: 
            sources = pl_parse.get_source_set(f)

        targets = None
        with node_file.open('r') as f:
            targets = pl_parse.get_target_set(f)

        prune.remove_nodes_not_on_s_t_path(
            net, sources, targets, method="reachability")

        # 2) Get the pruned nodes/edges

        edges_after_pruning = net.edges()
        nodes_after_pruning = net.nodes()

        pruned_edges = edges.difference(edges_after_pruning)
        pruned_nodes = nodes.difference(nodes_after_pruning)

        # 3) Write out the necessary style file

        style_file = Path(
            "outputs",
            "graphspace",
            "pruning-analysis",
            pathway_collection.name,
            pathway,
            "style.txt")

        style_file.parent.mkdir(parents=True, exist_ok=True)

        with style_file.open('w') as f:
            # Color remaining edges blue
            print("------ %s --------" % pathway)
            print("|".join([str(edge[0]) + "-" + str(edge[1]) for edge in edges_after_pruning]))
            f.write("color\t")
            f.write("blue\t")
            f.write("|".join([str(edge[0]) + "-" + str(edge[1]) for edge in edges_after_pruning]))
            f.write("\n")

            print("")
            print("|".join([str(edge[0]) + "-" + str(edge[1]) for edge in pruned_edges]))
            # Color pruned edges red 
            f.write("color\t")
            f.write("red\t")
            f.write("|".join([str(edge[0]) + "-" + str(edge[1]) for edge in pruned_edges]))
            f.write("\n")

            # Color remaining nodes blue
            f.write("color\t")
            f.write("blue\t")
            f.write("|".join([str(node) for node in nodes_after_pruning]))
            f.write("\n")

            # Color pruned nodes red 
            f.write("color\t")
            f.write("red\t")
            f.write("|".join([str(node) for node in pruned_nodes]))
            f.write("\n")

            # Make receptors triangles 
            f.write("shape\t")
            f.write("triangle\t")
            f.write("|".join([str(node) for node in sources]))
            f.write("\n")

            # Make transcription factors rectangles 
            f.write("shape\t")
            f.write("rectangle\t")
            f.write("|".join([str(node) for node in targets]))
            f.write("\n")

        # 4) Upload to GraphSpace

        credentials = yaml.load(Path("graphspace-credentials.yaml").open('r'))

        graph_name = "Pruning Analysis: " + ", ".join(
            [pathway_collection.name, pathway])

        subprocess.call(
            ["python"
            ,"src/external/utils/graphspace/post_to_graphspace.py"
            ,"--edges=" + str(edge_file)
            ,"--graph-attr=" + str(style_file)
            ,"--username=" + str(credentials["email"])
            ,"--password=" + str(credentials["password"])
            ,"--graph-name=" + graph_name
            ,"--group=" + '"Regular Language Shortest Paths"'
            ])
    '''


    def run_over_all_pathways(self, func):
        '''
        Given a function that takes interactomes, pathway collections, and
        pathways, run the function over all interactomes and the pathways
        in each pathway collection.
        '''
        for interactome in self.input_settings.interactomes:
            for pathway_collection in self.input_settings.pathway_collections:
                for pathway in pathway_collection.pathways:
                    func(interactome, pathway_collection, pathway)


    def create_pathway_specific_interactomes_wrapper(self):
        '''
        For all interactomes and pathways, create pathway-specific
        interactomes where incoming edges to sources and outgoing edges
        to targets are removed.
        '''
        self.run_over_all_pathways(self.create_pathway_specific_interactomes)


    def create_pathway_specific_interactomes(
            self, interactome, pathway_collection, pathway):
        '''
        Create pathway-specific interactomes by removing incoming edges
        to sources and outgoing edges to targets, placing the resulting
        interactomes into directories appropriate for the pipeline.
        '''

        outpath = self.get_pathway_specific_interactome_file_path(
            interactome, pathway)

        if not outpath.exists():
            outpath.parent.mkdir(parents=True, exist_ok = True)

        interactome.create_pathway_specific_interactome(
            pathway.get_pathway_obj(), outpath)


    def get_pathway_specific_interactome_file_path(
            self, interactome, pathway):
        '''
        Return the correct path to a pathway-specific interactome file
        created by this pipeline.
        '''

        return Path(
            self.output_settings.get_pathway_specific_interactome_dir(),
            interactome.name,
            pathway.name,
            "interactome.txt")


    def get_pathway_specific_interactome(self, interactome, pathway):
        '''
        Return a new Interactome object for pathway-specific interactome
        formed from interactomes and pathways
        '''
        path = self.get_pathway_specific_interactome_file_path(
            interactome, pathway)

        return Interactome(interactome.name, path)



    
    def post_reconstructions_to_graphspace_wrapper(self, folds):
        for interactome in self.input_settings.interactomes:
            for pathway_collection in self.input_settings.pathway_collections:
                for pathway in pathway_collection.pathways:
                    self.post_reconstructions_to_graphspace(
                        interactome, pathway_collection, pathway, folds)


    def post_reconstructions_to_graphspace(
            self, interactome, pathway_collection, pathway, folds):
        '''
        Post reconstructions to GraphSpace
        '''
        
        node_file = pathway.get_nodes_file()

        edge_file = pathway.get_edges_file()

        specific_interactome = \
            self.get_pathway_specific_interactome_file_path(
                interactome, pathway)

        interactome_edges = set()

        with specific_interactome.open('r') as f:
            net = pl.readNetworkFile(f) 
            interactome_edges = set(net.edges())

        # Get the relevant edges from the original pathway input
        relevant_edges = set()
        with edge_file.open('r') as f:
            for line in f:
                if not line.rstrip().startswith("#"):
                    relevant_edges.add(
                        (line.split()[0], line.split()[1]))

        # Get the set of negative edges
        negatives = list(interactome_edges.difference(relevant_edges))
        negatives.sort(key=lambda edge:(edge[0],edge[1]))

        # If a positive is not in the interactome, discard it from
        # the positive set
        positives_not_in_interactome = set()
        for edge in relevant_edges:
            if edge not in interactome_edges:
                positives_not_in_interactome.add(edge)

        relevant_edges = relevant_edges.difference(
            positives_not_in_interactome)
        

        # TODO: Think through this, but is it really necessary after the above?
        # Remove edges from relevance that we explicitly removed from the
        # interactome (incoming edges to sources, outgoing to targets)
        final_relevant_edges = set()

        sources = None 
        with node_file.open('r') as f: 
            sources = pl_parse.get_source_set(f)

        targets = None
        with node_file.open('r') as f:
            targets = pl_parse.get_target_set(f)

        for edge in relevant_edges:
            if not (edge[0] in targets or edge[1] in sources):
                final_relevant_edges.add(edge)

        kf = KFold(n_splits=folds, shuffle=True, random_state=1800)

        split = kf.split(negatives)

        for i, (train, test) in enumerate(split):
            fold_negatives = [negatives[x] for x in test]
            
            modified_edges_file = Path(
                self.output_settings.get_cross_validation_folds_dir(),
                interactome.name,
                pathway.name,
                self.input_settings.subnetwork_creation,
                "%d-folds" % folds,
                "fold-%d" % i,
                "edges.txt")
    
            results_dir = Path(
                "outputs",
                "cross-validation-reconstructions",
                interactome.name,
                pathway_collection.name,
                pathway.name,
                self.input_settings.subnetwork_creation,
                "%d-folds" % folds,
                "fold-%d" % i)

            # Calculate precision recall using a common function

            for algorithm in self.input_settings.algorithms:

                # Get the proper output edge file (retrieved edges)

                output_file = Path(
                    results_dir, 
                    algorithm.get_output_directory(),
                    algorithm.get_output_file())

                # Some error prevented the creation of the file.
                # At the moment, this only happens when the reglinker
                # fails to find paths. Thus, create an empty file.
                if not output_file.exists():
                    output_file.touch()
                
                retrieved_edges = set()

                with output_file.open('r') as f:
                    retrieved_edges = pl_parse.parse_ranked_edges(f)

                # I have to make sure I'm not giving positives that cannot
                # be found because I removed them from the interactome!
                provided_edges = set()
                with modified_edges_file.open('r') as f:
                    
                    for line in f:
                        if not line.rstrip().startswith("#"):
                            provided_edges.add(
                                (line.split()[0], line.split()[1]))


                reduced_edges = final_relevant_edges.difference(provided_edges)

                # Create new GraphSpace objects

                credentials = yaml.load(
                    Path("graphspace-credentials.yaml").open('r'))

                graphspace = GraphSpace(str(credentials["email"]), 
                    str(credentials["password"]))

                G = GSGraph()

                # QuickLinker is being run for every edge in the product
                # graph, regardless of what label that edge gets 

                for k, edgeset in enumerate(retrieved_edges):
                    # Only post the results for the first 100 ranks...
                    if k < 15:
                        for edge in edgeset:
                            if not G.has_edge(edge[0], edge[1]):
                                color = None
                                if edge in reduced_edges:
                                    # fold positive
                                    #color="#2ca25f" # dark green
                                    color="#003300" # dark green
                                elif edge in fold_negatives:
                                    # fold negative
                                    color = "#FF0000"##dd1c77" # dark pink
                                elif edge in provided_edges:
                                    # train positive 
                                    # (test positive caught earlier)
                                    color = "#00ff00" # light green
                                else:
                                    # train negative
                                    # (test negative caught earlier)
                                    #color = "#c994c7" # light pink
                                    color = "#ff00ff" # light pink
                                
                                if not G.has_node(edge[0]):
                                    G.add_node(edge[0], label=edge[0])
                                    if edge[0] in sources:
                                        G.add_node_style(
                                            edge[0],shape="triangle",
                                            color="#00FF00")

                                    elif edge[0] in targets:
                                        G.add_node_style(
                                            edge[0],shape="rectangle",
                                            color="#0000f")

                                if not G.has_node(edge[1]):
                                    G.add_node(edge[1], label=edge[1])
                                    if edge[1] in sources:
                                        G.add_node_style(
                                            edge[1],shape="triangle",
                                            color="#00FF00")

                                    elif edge[1] in targets:
                                        G.add_node_style(
                                            edge[1],shape="rectangle",
                                            color="#0000FF")

                                G.add_edge(edge[0], edge[1], directed=True, k=k, 
                                    color=color)

                                G.add_edge_style(
                                    edge[0], edge[1], directed=True,
                                    color=color)
                
                # Post and share graph
                graph_name = "|".join(["c", interactome.name,
                    pathway_collection.name, pathway.name,
                    self.input_settings.subnetwork_creation, "%d-folds" %
                    folds, "fold-%d" % i, algorithm.get_descriptive_name()])

                G.set_name(graph_name)

                print(len(G.nodes()))
                print(len(G.edges()))

                # Just to be safe
                if (len(G.nodes()) < 100 and len(G.edges()) < 250):
                    graph = graphspace.post_graph(G)

                    response = graphspace.share_graph(
                        graph_id=graph.id, group_name='PathLinker 2.0 Results')


    def write_tp_fp_with_folds_wrapper(self, folds):
        for interactome in self.input_settings.interactomes:
            for pathway_collection in self.input_settings.pathway_collections:
                for pathway in pathway_collection.pathways:
                    self.write_tp_fp_with_folds(
                        interactome, pathway_collection, pathway, folds)


    def write_tp_fp_with_folds(
            self, interactome, pathway_collection, pathway, folds):
         
        positive_folds = self.get_positive_folds_remove_edges(
            interactome, pathway, folds) 

        negative_folds = self.get_negative_folds(
            interactome, pathway, folds)

        interactome_edges = interactome.get_interactome_edges()

        info_map = {(x[0], x[1]): x[2] for x in interactome_edges}

        for fold in range(folds):

            results_dir = Path(
                "outputs",
                "cross-validation-reconstructions",
                interactome.name,
                pathway_collection.name,
                pathway.name,
                self.input_settings.subnetwork_creation,
                "%d-folds" % folds,
                "fold-%d" % fold)

            output_dir = Path(
                "outputs",
                "cross-validation-precision-recall",
                interactome.name,
                pathway_collection.name,
                pathway.name,
                self.input_settings.subnetwork_creation,
                "%d-folds" % folds,
                "fold-%d" % fold)

            for algorithm in self.input_settings.algorithms:
                output_file = Path(
                    results_dir, 
                    algorithm.get_output_directory(),
                    algorithm.get_output_file())

                # Some error prevented the creation of the file.
                # At the moment, this only happens when the reglinker
                # fails to find paths. Thus, create an empty file.
                if not output_file.exists():
                    output_file.touch()
                
                retrieved_edges = set()

                with output_file.open('r') as f:
                    retrieved_edges = pl_parse.parse_ranked_edges(f)

                universe = set(positive_folds[fold][1]).union(
                    set(negative_folds[fold][1]))

                outfile = Path(
                    output_dir, 
                    algorithm.get_output_directory(),
                    "tp-fps.txt") 

                outfile.parent.mkdir(parents=True, exist_ok=True)

                with outfile.open('w') as f:
                    for rank in retrieved_edges:
                        for edge, weight in rank:
                            # Components of write statements are repeated to
                            # optimize write performance
                            if edge not in universe:
                                f.write(str(edge) + '\t' 
                                    + str(weight) + '\t' 
                                    + 'none\t'
                                    + info_map[edge])
                            elif edge in positive_folds[fold][1]:
                                f.write(str(edge) + '\t' 
                                    + str(weight) + '\t' 
                                    + 'tp\t'
                                    + info_map[edge])
                            elif edge in negative_folds[fold][1]:
                                f.write(str(edge) + '\t' 
                                    + str(weight) + '\t' 
                                    + 'fp\t'
                                    + info_map[edge])
                            else:
                                f.write(str(edge) + '\t' 
                                    + str(weight) + '\t' 
                                    + 'critical error\t'
                                    + info_map[edge])

    '''
    def aggregate_tp_fp_scores_over_folds_wrapper(self, folds):
        for interactome in self.input_settings.interactomes:
            for pathway_collection in self.input_settings.pathway_collections:
                for pathway in pathway_collection.pathways:
                    self.aggregate_tp_fp_scores_over_folds(
                        interactome, pathway_collection, pathway, folds)


    def aggregate_tp_fp_scores_over_folds(
            self, interactome, pathway_collection, pathway, num_folds):

        for algorithm in self.input_settings.algorithms:
            tp_weights = []
            fp_weights = [] 

            fig, ax = plt.subplots()
            ax.set_xlabel("Edge weight (bin size = .05)")
            ax.set_ylabel("# of edges in bin")

            ax.set_title(
                interactome.name + " " +
                pathway_collection.name + " " +
                pathway.name)

            for i in range(num_folds):
                output_dir = Path(
                    "outputs",
                    "cross-validation-precision-recall",
                    interactome.name,
                    pathway_collection.name,
                    pathway.name,
                    self.input_settings.subnetwork_creation,
                    "%d-folds" % num_folds,
                    "fold-%d" % i)

                # Get the precision/recall curve from the right file
                tp_file = Path(
                    output_dir, 
                    algorithm.get_output_directory(),
                    "tp-weights.txt") 

                fp_file = Path(
                    output_dir, 
                    algorithm.get_output_directory(),
                    "fp-weights.txt") 
            
                with tp_file.open('r') as f:
                    weights = [float(x) for x in f.readline().split(",")
                        if x.strip() != ""]
                    tp_weights += weights

                with fp_file.open('r') as f:
                    weights = [float(x) for x in f.readline().split(",")
                        if x.strip() != ""]
                    fp_weights += weights

            new_output_dir = Path(
            "outputs",
            "cross-validation-visualization",
            interactome.name,
            pathway_collection.name,
            pathway.name,
            self.input_settings.subnetwork_creation,
            "%d-folds" % num_folds)

            histogram_png = Path(
                new_output_dir, 
                algorithm.get_output_directory(),
                "tp_fp_weights.png") 

            histogram_pdf = Path(
                new_output_dir, 
                algorithm.get_output_directory(),
                "tp_fp_weights.pdf") 

            histogram_png.parent.mkdir(parents=True, exist_ok=True)

            ax.hist(tp_weights, bins=np.arange(0,1,.05), fc=(0,0,1,.5))
            ax.hist(fp_weights, bins=np.arange(0,1,.05), fc=(1,0,0,.5))

            ax.legend()
            fig.savefig(str(histogram_png))
            fig.savefig(str(histogram_pdf))
    '''




class InputSettings(object):
    def __init__(self, interactomes, pathway_collections, algorithms,
            subnetwork_creation):
        self.interactomes = interactomes
        self.pathway_collections = pathway_collections
        self.algorithms = algorithms
        self.subnetwork_creation = subnetwork_creation


class Interactome(object):
    '''
    This is a file-based version of an interactome that is used 
    exceedingly sparingly in the pipeline. I should look into how to
    I can refactor this.
    '''

    def __init__(self, name, path):
        self.name = name
        self.path = path


    def get_interactome_edges(self):
        edges = []
        with self.path.open() as f: 
            for line in f:
                if line[0]=='#':
                    continue
                row = line.split('\t')
                edges.append((row[0], row[1], line))

        return edges


    def create_pathway_specific_interactome(
            self, pathway, outpath):
        
        receptors = pathway.get_receptors(data=False)
        tfs = pathway.get_tfs(data=False)

        count_total = 0
        count_removed = 0
        for edge in pathway.get_edges(data=False):
            count_total += 1
            if edge[1] in receptors or edge[0] in tfs:
                count_removed += 1
       
        print(count_total, count_removed)

        # Removing incoming edges to sources, outgoing edges from targets
        with outpath.open('w') as out:
            for u, v, line in self.get_interactome_edges():
                if u in tfs or v in receptors:
                    continue
                out.write(line)


class PathwayCollection(object):
    '''
    Object that corresponds to a collection of pathways, on disk. In our
    pipeline, the pathways in a collection are all stored in the same folder.
    '''

    def __init__(self, name, path, pathways):
        ''' 
        :param name: name of the pathway collection
        :param path: directory the pathways are stored in 
        :param pathways: a list of names of pathways in the pathway collection
        '''
        self.name = name
        self.path = path
        self.pathways = [PathwayOnDisk(pathway, path) for pathway in pathways]


    def get_pathway_objs(self):
        '''
        :return: a list of in-memory representations, corresponding to the
            pathways in the pathway collection
        '''
        pathway_objs = []

        for p in self.pathways:
            pathway_objs.append(p.get_pathway_obj())

        return pathway_objs


class PathwayOnDisk(object):
    '''
    Object that corresponds to a pathway on disk. In our pipeline, pathways
    are stored as two files: a node list, and an edge list.
    '''

    def __init__(self, name, path):
        '''
        :param name: name of the pathway
        :param path: path where the pathway's on-disk files are stored
        '''
        self.name = name
        self.path = path


    def get_nodes_file(self):
        '''
        The pathway node list is stored in a file whose name is of the form
        <pathway>-nodes.txt
        '''
        return Path(self.path, self.name + "-nodes.txt")


    def get_edges_file(self):
        '''
        The pathway edge list is stored in a file whose name is of the form
        <pathway>-edges.txt
        '''
        return Path(self.path, self.name + "-edges.txt")


    def get_pathway_obj(self): 
        '''
        Return an in-memory representation of the pathway, by reading the
        pathway node and edge lists into a Python object.
        '''
        with self.get_nodes_file().open('r') as nf, \
                self.get_edges_file().open('r') as ef:

            return pathway_parse.parse_csbdb_pathway_file(ef, nf, 
                extra_edge_cols=["weight"])


class OutputSettings(object):
    '''
    Structure for storing the names of directories that output should
    be written to
    '''

    def __init__(self, base_dir, pathway_specific_interactome_dir, 
            reconstruction_dir, precrec_dir, vis_dir):
            
        self.base_dir = base_dir

        self.pathway_specific_interactome_dir = (
            pathway_specific_interactome_dir)

        self.reconstruction_dir = reconstruction_dir 

        self.precrec_dir = precrec_dir

        self.vis_dir = vis_dir


    def __append_base_dir(self, directory_name):
        return Path(self.base_dir, directory_name)


    def get_cross_validation_folds_dir(self):
        return self.__append_base_dir("cross-validation-folds") 

    
    def get_pathway_specific_interactome_dir(self):
        return self.__append_base_dir(self.pathway_specific_interactome_dir)


    def get_reconstruction_dir(self):
        return self.__append_base_dir(self.reconstruction_dir)


    def get_precision_recall_dir(self):
        return self.__append_base_dir(self.precrec_dir)


    def get_visualization_dir(self):
        return self.__append_base_dir(self.vis_dir)


class ConfigParser(object):
    """
    Define static methods for parsing a config file that sets a large number
    of parameters for the pipeline
    """
    @staticmethod 
    def parse(config_file_handle):
        config_map = yaml.load(config_file_handle)
        return Pipeline(
            ConfigParser.__parse_input_settings(
                config_map["input_settings"]),
            ConfigParser.__parse_output_settings(
                config_map["output_settings"]))

    
    @staticmethod 
    def __parse_input_settings(input_settings_map):
        input_dir = input_settings_map["input_dir"]
        interactome_dir = input_settings_map["interactome_dir"]
        pathway_collection_dir = input_settings_map["pathway_collection_dir"]

        return InputSettings(
            ConfigParser.__parse_interactomes(
                Path(input_dir, interactome_dir),
                input_settings_map["interactomes"]),
            ConfigParser.__parse_pathway_collections(
                Path(input_dir, pathway_collection_dir),
                input_settings_map["pathway_collections"]),
            ConfigParser.__parse_algorithms(
                input_settings_map["algorithms"]),
            input_settings_map["subnetwork_creation"])


    @staticmethod 
    def __parse_interactomes(base_path, interactomes_list):
        interactomes = []
        for interactome in interactomes_list:
            interactomes.append(
                Interactome(interactome["name"], Path(
                    base_path, 
                    *interactome["path"],
                    interactome["filename"])))

        return interactomes
            

    @staticmethod 
    def __parse_pathway_collections(base_path, collections_list):
        collections = []
        for collection in collections_list:
            collections.append(
                PathwayCollection(
                    collection["name"], 
                    Path(base_path, *collection["path"]),
                    collection["pathways"]))

        return collections


    @staticmethod 
    def __parse_algorithms(algorithms_list):
        algorithms = []
        for algorithm in algorithms_list:

            combos = [dict(zip(algorithm["params"], val)) 
                for val in itertools.product(
                    *(algorithm["params"][param] 
                        for param in algorithm["params"]))]

            for combo in combos:
                algorithms.append(
                    RANKING_ALGORITHMS[algorithm["name"]](combo))

        return algorithms


    @staticmethod 
    def __parse_output_settings(output_settings_map):
        output_dir = output_settings_map["output_dir"]

        pathway_specific_interactome_dir = (
            output_settings_map["pathway_specific_interactome_dir"])

        reconstruction_dir = output_settings_map["reconstruction_dir"]

        precision_recall_dir = output_settings_map["precision_recall_dir"]

        visualization_dir = output_settings_map["visualization_dir"]

        return OutputSettings(output_dir, pathway_specific_interactome_dir,
            reconstruction_dir, precision_recall_dir, visualization_dir)
        

RANKING_ALGORITHMS = Dict[str, RankingAlgorithm.RankingAlgorithm]
RANKING_ALGORITHMS = {
    "quickreglinker-sanity" : SanityCheck.QuickRegLinkerSanityCheck,

    "induced-subgraph" : InducedSubgraph.InducedSubgraph,
    "GenInduced": GenInduced.GenInduced,
    "GenInducedERWR": GenInducedERWR.GenInducedERWR,
    "InducedRWER": InducedRWER.InducedRWER,
    "InducedRWR": InducedRWR.InducedRWR,
    "shortcuts-ss" : Shortcuts.ShortcutsSS,
    "ShortcutsRWER" : ShortcutsRWER.ShortcutsRWER,
    "ShortcutsRWR" : ShortcutsRWR.ShortcutsRWR,
    "GeneralizedShortcuts": GeneralizedShortcuts.GeneralizedShortcuts,
    "GeneralizedShortcutsSSViaRWRFlux" : GeneralizedShortcutsSSViaRWRFlux.GeneralizedShortcutsSSViaRWRFlux,

    "ZeroQuickLinkerLabelNegatives" : 
        ZeroQuickLinkerLabelNegatives.ZeroQuickLinkerLabelNegatives,
    
    "QuickLinker":  QuickLinker.QuickLinker,
    "QuickLinkerERWR":  QuickLinkerERWR.QuickLinkerERWR,
    "QuickLinkerRWR":  QuickLinkerRWR.QuickLinkerRWR
    }


def main():
    opts = parse_arguments()
    config_file = opts.config 

    pipeline = None
    num_folds = 2

    with open(config_file, "r") as conf:
        pipeline = ConfigParser.parse(conf) 

    pipeline.set_purge_results(opts.purge_results)

    print("Pipeline started")

    pipeline.run_evaluators()
    #pipeline.interactome_stats()
    #pipeline.pathway_subset_analysis()
    #pipeline.graphspace_pruning_upload_wrapper()
    #pipeline.pruning_analysis_table()

    pipeline.paths_based_folds_analysis_wrapper()

    # TODO: Ideally, the Evaluator class I now have should support the 
    # command-line switches instead
    """
    if opts.purge_results:
        print("Purging old results")
        pipeline.purge_results_wrapper(num_folds)
        print("Finished purging old results")
   
    #if not opts.pathway_specific_interactomes_off:
    #    print("Creating pathway-specific interactomes")
    #    pipeline.create_pathway_specific_interactomes_wrapper()
    #    print("Finished creating pathway-specific interactomes")

    
    pipeline.edge_weight_distribution_wrapper()
    pipeline.pathway_edge_weight_histograms()

    if not opts.run_reconstructions_off:
        print("Running pathway reconstructions over folds") 
        pipeline.run_pathway_reconstructions_with_folds_wrapper(num_folds)
        print("Finished running pathway reconstructions over folds")

    '''
    if not opts.compute_precision_recall_off:
        print("Computing precision/recall for reconstructions over folds")
        pipeline.write_precision_recall_with_folds_wrapper(num_folds)
        print("Finished computing precision/recall over folds")
    '''

    #print("Computing tp/fp score distributions")
    print("Labeling output edges as tp/fp/none")
    #pipeline.write_tp_fp_with_folds_wrapper(num_folds)
    #pipeline.aggregate_tp_fp_over_folds_wrapper(num_folds)
    print("Finished labeling")

    #if not opts.upload_reconstructions_off:
    #    print("Uploading reconstructions to GraphSpace")
    #    pipeline.post_reconstructions_to_graphspace_wrapper(num_folds)
    #    print("Finished uploading reconstructions to GraphSpace")
    """

    print("Pipeline complete")


def parse_arguments():
    '''
    Initialize a parser and use it to parse the command line arguments
    :return: parsed dictionary of command line arguments
    '''
    parser = get_parser()
    opts = parser.parse_args()

    return opts


def get_parser() -> argparse.ArgumentParser:
    """
    :return: an argparse ArgumentParser object for parsing command
        line parameters
    """
    parser = argparse.ArgumentParser(
        description='Run pathway reconstruction pipeline.')

    parser.add_argument('--config', default='config.yaml', 
        help='Configuration file')

    # Options to let you turn off pieces of the pipeline
    parser.add_argument('--pathway-specific-interactomes-off', 
        action="store_true", default=False)

    parser.add_argument('--create-folds-off', 
        action="store_true", default=False)

    parser.add_argument('--run-reconstructions-off', 
        action="store_true", default=False)

    parser.add_argument('--upload-reconstructions-off', 
        action="store_true", default=False)

    parser.add_argument('--compute-precision-recall-off', 
        action="store_true", default=False)

    parser.add_argument('--aggregate-precision-recall-folds-off', 
        action="store_true", default=False)

    parser.add_argument('--plot-aggregate-precision-recall-folds-off', 
        action="store_true", default=False)

    parser.add_argument('--aggregate-precision-recall-pathways-off', 
        action="store_true", default=False)

    parser.add_argument('--plot-aggregate-precision-recall-pathways-off', 
        action="store_true", default=False)

    parser.add_argument('--purge-results', 
        action="store_true", default=False)

    return parser


if __name__ == '__main__':
    main()<|MERGE_RESOLUTION|>--- conflicted
+++ resolved
@@ -3458,15 +3458,14 @@
         evaluators = []
         for interactome in self.input_settings.interactomes:
             for collection in self.input_settings.pathway_collections:
-
+            
+                '''
                 evaluators.append(
                     EdgeWithholdingEvaluator(
                         interactome, 
                         collection, 
                         self.input_settings.algorithms, 
                         {"num_folds":2}))
-                '''
-                '''
                 evaluators.append(
                     NodeEdgeWithholdingEvaluator(
                         interactome, 
@@ -3493,18 +3492,13 @@
                         {"percent_nodes_to_keep": .4, 
                          "percent_edges_to_keep": .4,
                          "iterations": 5}))
-<<<<<<< HEAD
+
                 '''
-=======
-
-
->>>>>>> f7ab2d79
                 evaluators.append(
                     SingleNodeDeletionEvaluator(
                         interactome, 
                         collection, 
                         self.input_settings.algorithms)) 
-
                 '''      
                 evaluators.append(
                     RemovalEvaluator(
