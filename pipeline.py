import os
import csv
import sys
import time
import yaml 
import random
import argparse
import itertools
import subprocess
import multiprocessing
from multiprocessing import Pool, cpu_count
from pathlib import Path
import shutil

from typing import Dict

import random
import numpy as np
import scipy as sp

import concurrent.futures

#from graphspace_python.graphs.classes.gsgraph import GSGraph
#from graphspace_python.api.client import GraphSpace

import matplotlib
matplotlib.use('Agg')
import matplotlib.pyplot as plt
from matplotlib import colors 

import networkx as nx

from sklearn.model_selection import KFold

# local imports
import src.external.utils.precision_recall.precision_recall as precrec
import src.external.utils.graph_algorithms.prune as prune

import src.external.pathlinker.ksp_Astar as ksp
import src.external.pathlinker.PathLinker as pl
import src.external.pathlinker.parse as pl_parse

from src.external.utils.pathway.pathway import Pathway 
import src.external.utils.pathway.pathway_parse as pathway_parse

import src.algorithms.RankingAlgorithm as RankingAlgorithm
import src.algorithms.PathLinker as PathLinker
import src.algorithms.InducedSubgraph as InducedSubgraph
import src.algorithms.GenInducedSubgraph as GenInducedSubgraph


import src.algorithms.InducedSubgraphRanked as InducedSubgraphRanked
import src.algorithms.PCSF as PCSF
import src.algorithms.QuickRegLinker as QuickRegLinker
import src.algorithms.QRLIgnoreFoldNegatives as QuickNegatives
import src.algorithms.QRLPathsThroughFoldPositives as QuickPositives
import src.algorithms.QuickRegLinkerConcat as QuickConcat
import src.algorithms.QuickRegLinkerSanityCheck as SanityCheck
import src.algorithms.RegLinker as RegLinker
import src.algorithms.ShortcutsSS as Shortcuts

import src.algorithms.ZeroLinker as ZeroLinker
import src.algorithms.ZeroQuickRegLinker as ZeroQuickRegLinker
import src.algorithms.ZeroQuickLinker as ZeroQuickLinker
import src.algorithms.ZeroQuickLinkerLabelNegatives as \
    ZeroQuickLinkerLabelNegatives

import src.algorithms.ZeroQuickLinkerLabelNegativesEdgeRWR as \
    ZeroQuickLinkerLabelNegativesEdgeRWR

import src.algorithms.Affinity as Affinity
import src.algorithms.QRLMultiplyAffinity as QuickAffinity
import src.algorithms.QRLMultiplyUniformFlux as QRLMultiplyUniform 
import src.algorithms.QRLMultiplyInducedSubgraphFlux as QRLMultiplyInduced

import src.algorithms.QRLPathsViaInducedSubgraphFlux as QRLPathsInduced 
import src.algorithms.QRLPathsViaWeightedSubgraphFlux as QRLPathsWeighted 
import src.algorithms.QRLPathsViaEdgeRWRFlux as QRLPathsViaEdgeRWRFlux 

#import src.algorithms.InducedSubgraphEdgeRWR as InducedSubgraphEdgeRWR
import src.algorithms.InducedSubgraphEdgeRWRFlux as InducedSubgraphEdgeRWR
import src.algorithms.GeneralizedInducedSubgraphEdgeRWRFlux as \
    GeneralizedInducedSubgraphEdgeRWRFlux


import src.algorithms.QRLEdgesViaRWRFlux as QRLEdgesViaRWRFlux
import src.algorithms.QRLEdgesViaEdgeRWRFlux as QRLEdgesViaEdgeRWRFlux

import src.algorithms.ShortcutsSSViaRWRFlux as ShortcutsSSViaRWRFlux
import src.algorithms.GeneralizedShortcutsSSViaRWRFlux as GeneralizedShortcutsSSViaRWRFlux

import src.algorithms.QRLConcatEdgeRWR as QRLConcatEdgeRWR
import src.algorithms.ZeroLinkerLabelNegatives as ZeroLinkerLabelNegatives 

import src.algorithms.QuickRegLinkerConcatLabelNegativesEdgeRWR as \
    QRLConcatNegativesERWR 

import src.algorithms.QuickRegLinkerConcatLabelNegatives as \
    QRLConcatNegatives

import src.algorithms.GeneralizedShortcuts as GeneralizedShortcuts 

import src.algorithms.QRLMultiplyOriginal as QRLMultiplyOriginal 
import src.algorithms.QRLMultiplyEdgeRWRFlux as QRLMultiplyEdgeRWRFlux

import src.algorithms.QRLMultiplyConcatOriginalv2 as QRLMultiplyConcatOriginal 
import src.algorithms.QRLMultiplyConcatEdgeRWRv2 as QRLMultiplyConcatEdgeRWR



# TODO: Explicit write-up of what our edge files and interactome files are

# TODO: Looks like my assumption that nodes have to be in the edges file is
#       wrong...I need to figure out where I made that assumption, and if it
#       matters. Probably, I would need to look into that any time I calculate
#       precision/recall on nodes, or use the edges set to get the nodes.
#       BUT WAIT IT'S WORSE. ANY TIME I CREATE A NETWORK FOR THE PATHWAY, 
#       I HAVE LEFT THESE NODES OUT.

# TODO: Should really be in the utils subrepo 
def get_net_from_pathway(pathway):
    '''
    Given a pathway object, create a NetworkX DiGraph from its nodes and
    edges.
    '''
    edges = pathway.get_edges(data=True)
    nodes = pathway.get_nodes(data=True)

    net = nx.DiGraph()

    net.add_edges_from(edges)
    net.add_nodes_from(nodes)

    return net


def remove_incoming_edges_to_sources(net, sources):
    '''
    Given a NetworkX DiGraph and a list of nodes that are sources, 
    removing incoming edges to source nodes in the DiGraph.
    '''
    edges_to_remove = []
    for edge in net.edges():
        if edge[1] in sources:
            edges_to_remove.append(edge)

    net.remove_edges_from(edges_to_remove)


def remove_outgoing_edges_from_targets(net, targets):
    '''
    Given a NetworkX DiGraph and a list of nodes that are targets,
    remove outgoing edges from the target nodes in the DiGraph.
    '''
    edges_to_remove = []
    for edge in net.edges():
        if edge[0] in targets:
            edges_to_remove.append(edge)

    net.remove_edges_from(edges_to_remove)


def get_folds_from_split(items, split):
    """
    Scikit-learn returns a "split" structure that stores the indices
    of items in the train and test set of particular fold. This 
    takes that structure and the items that were divided up, to 
    return a structure of items instead of indices.
    """
    folds = []

    for i, (train, test) in enumerate(split):
        train_items = [items[x] for x in train]
        test_items = [items[y] for y in test]

        folds.append((train_items, test_items))
    return folds


def split_items_into_folds(items, num_folds):
    """
    Use Scikit-learn k-fold cross validation functions to divide
    the items supplied to the function into num_folds folds of 
    train and test sets.
    """
    kf = KFold(n_splits=num_folds, shuffle=True, random_state=1800)

    split = kf.split(items)
    
    folds = []

    return get_folds_from_split(items, split) 


def get_filtered_pathway_edges(pathway, interactome):
    """
    Performs the following pre-processing before returning the list
    of edges in a pathway:

    1) Remove edges that are not in the interactome

    2) Remove edges that are incoming to sources and outgoing from
       targets
    """
    net = get_net_from_pathway(pathway)

    remove_edges_not_in_interactome(net, pathway, interactome)

    return net.edges()


def remove_edges_not_in_interactome(net, pathway, interactome):
    interactome_edges = set([(x, y) 
        for x, y, line in interactome.get_interactome_edges()])

    pathway_edges = set(pathway.get_edges(data=False))

    for edge in pathway_edges:
        if edge not in interactome_edges:
            net.remove_edge(edge[0], edge[1])


def get_filtered_pathway_nodes(pathway, interactome):
    '''
    Return a list of all nodes in a pathway that are not sources or
    targets in the pathway, and are also in the interactome.
    '''

    net = get_net_from_pathway(pathway)

    remove_nodes_not_in_interactome(net, pathway, interactome)

    remove_sources_and_targets(net, pathway)

    return net.nodes()


def remove_nodes_not_in_interactome(net, pathway, interactome):
    interactome_nodes = set()
    for x, y, line in interactome.get_interactome_edges():
        interactome_nodes.add(x)
        interactome_nodes.add(y)

    pathway_nodes = set(pathway.get_nodes(data=False))

    for node in pathway_nodes:
        if node not in interactome_nodes:
            net.remove_node(node)


def remove_sources_and_targets(net, pathway):
    sources = pathway.get_receptors(data=False)
    targets = pathway.get_tfs(data=False)

    net_nodes = set(net.nodes())

    for source in sources:
        if source in net_nodes:
            net.remove_node(source)

    net_nodes = set(net.nodes())

    for target in targets:
        if target in net_nodes:
            net.remove_node(target)


def flatten_fold_aggregate(xs):
    '''
    [[a,b],[c]] -> [(a, 0), (b, 0), (c, 1)]
    
    Inner lists correspond to folds, and folds here corespond to int 
    labels:

    [[edgeA,edgeB],[edgeC]] -> [(edgeA, 0), (edgeB, 0), (edgeC, 1)]
    '''
    flat = [(y, i) for i, ys in enumerate(xs) for y in ys]
    return flat


def flatten_fold_predictions(xs):
    '''
    I need to decompose and re-group these predictions by weight

    1)
    [[{(edge, weight)}]] -> [((edge, weight), fold)]
    [[{a}]] -> [(a, 0)]

    2)
    Regrouping:
    [((edge, weight), fold)] -> [{((edge, weight),fold)}]
    
    3)
    Making the items match the positives/negatives:
    [{(edge, weight),fold}] -> [{(edge, fold)}]
    ''' 
    flat = [(z, i) for i, ys in enumerate(xs) for y in ys for z in y]

    weights = set([x[0][1] for x in flat])
    weights = list(weights)
    weights.sort(reverse=True)

    regrouped = []
    for weight in weights:
        s = {x for x in flat if x[0][1] == weight}
        regrouped.append(s)

    final = [{(x[0][0], x[1]) for x in xs} for xs in regrouped]

    return final


class FoldCreator(object):
    '''
    Abstract the process of creating a fold to an object.
    '''
    
    def __init__(self, interactome, pathway, options):
        self.interactome = interactome
        self.pathway = pathway
        self.options = options


    def create_positive_folds():
        raise NotImplementedError()


    def create_negative_folds(): 
        raise NotImplementedError()
        
        
    def get_output_prefix(): 
        raise NotImplementedError()


    def get_test_folds():
        '''
        Returns an iterator that returns tuples:
            (test_negatives, test_positives, fold_name)
        '''
        raise NotImplementedError()


    def get_training_folds():
        '''
        Returns an iterator that returns tuples:
            (train_negatives, train_positives, fold_name)
        '''
        raise NotImplementedError()


class EdgeWithholdingFoldCreator(FoldCreator):
    '''
    Create folds by randomly removing edges in folds
    '''
    
    def __init__(self, interactome, pathway, options):
        self.interactome = interactome
        self.pathway = pathway
        self.num_folds = options["num_folds"]


    def create_positive_folds(self):
        pathway_obj = self.pathway.get_pathway_obj()

        edges = get_filtered_pathway_edges(pathway_obj, self.interactome)
        edges.sort(key=lambda edge:(edge[0], edge[1]))

        return split_items_into_folds(edges, self.num_folds)


    def create_negative_folds(self): 
        interactome_edges = set((x, y) 
            for x, y, line in self.interactome.get_interactome_edges())

        pathway_edges = self.pathway.get_pathway_obj().get_edges(data=False)
        pathway_edges = set(pathway_edges)

        negatives = list(interactome_edges.difference(pathway_edges)) 
        negatives.sort(key = lambda edge:(edge[0], edge[1]))

        return split_items_into_folds(negatives, self.num_folds)
        
        
    def get_output_prefix(self): 
        return Path("%d-folds" % self.num_folds)


    def get_fold_prefix(self, fold):
        return Path(self.get_output_prefix(), "fold-%d" % fold)
    

    def get_training_folds(self):
        '''
        Returns an iterator that returns tuples:
            (train_negatives, train_positives, fold_name)
        '''
        positive_folds = self.create_positive_folds()
        negative_folds = self.create_negative_folds()

        folds = []

        for i, pair in enumerate(zip(positive_folds, negative_folds)):
            fold_name = self.get_fold_prefix(i)
            folds.append((pair[0][0], pair[1][0], fold_name))

        return folds


    def get_test_folds(self):
        '''
        Returns an iterator that returns tuples:
            (test_negatives, test_positives, fold_name)
        '''
        positive_folds = self.create_positive_folds()
        negative_folds = self.create_negative_folds()

        folds = []

        for i, pair in enumerate(zip(positive_folds, negative_folds)):
            fold_name = self.get_fold_prefix(i)
            folds.append((pair[0][1], pair[1][1], fold_name))

        return folds


class NodeEdgeWithholdingFoldCreator(FoldCreator):
    '''
    Create positive "folds" via the removal of nodes (and associated edges)
    from a pathway.

    Create negative "folds" by sampling some percent of the edges in the
    interactome that are not in the pathway.
    '''
    
    def __init__(self, interactome, pathway, options):
        self.interactome = interactome
        self.pathway = pathway
        self.percent_nodes = options["percent_nodes_to_keep"]
        self.percent_edges = options["percent_edges_to_keep"]
        self.itr = options["iterations"]


    def create_positive_folds(self):
        pathway_obj = self.pathway.get_pathway_obj()

        # Get the list of pathway nodes that are in the interactome
        # and that are not sources or targets
        nodes = get_filtered_pathway_nodes(pathway_obj, self.interactome)
        
        # Get the list of edges in the original pathway
        original_edges = set(get_net_from_pathway(pathway_obj).edges())

        # Create a consistent list of seeds for the random number generator 
        rand_inits = range(self.itr)

        folds = []

        for rand in rand_inits:
            # First, sort the nodes to make sure they are in the same order.
            # Then, randomly shuffle them using a seed
            nodes.sort()
            random.Random(rand).shuffle(nodes)

            # Get the number of nodes to keep
            num_to_keep = int(self.percent_nodes * len(nodes))
            
            # Partition the list
            nodes_to_keep = nodes[:num_to_keep]
            nodes_to_delete = nodes[num_to_keep:]

            print("# positive nodes to keep: %d" % len(nodes_to_keep))
            print("# positive nodes to delete: %d" % len(nodes_to_delete))


            # Create a temporary version of the pathway and remove edges
            # not in the interactome
            temp_net = get_net_from_pathway(pathway_obj)
            remove_edges_not_in_interactome(
                temp_net, pathway_obj, self.interactome)
            
            # Delete nodes from the temporary pathway
            for node in nodes_to_delete:
                temp_net.remove_node(node)

            # Random deletion of pathway edges as well
            random.seed(0)
            train = list(temp_net.edges())
            train.sort(key=lambda edge: (edge[0], edge[1]))

            for edge in train:
                toss = random.uniform(0, 1)
                if toss > self.percent_edges:
                    temp_net.remove_edge(edge[0], edge[1])
           
            # Create a fold using the resulting lists of edges
            train = temp_net.edges()
            test = list(original_edges - set(train))
            folds.append((train, test))
                
            print("training positives count: %d" % len(train))
            print("test positives count: %d" % len(test))

        return folds


    def create_negative_folds(self): 
        interactome_net = None

        with self.interactome.path.open('r') as f:
            interactome_net = pl.readNetworkFile(f)
        
        pathway_edges = self.pathway.get_pathway_obj().get_edges(data=False)
        pathway_edges = set(pathway_edges)

        interactome_edges = set((x, y) 
            for x, y, line in self.interactome.get_interactome_edges())

        # Make it so only negative edges remain
        for edge in pathway_edges:
            if edge in interactome_edges:
                interactome_net.remove_edge(edge[0], edge[1])
        
        # Remove nodes that have no edges
        for node in interactome_net.nodes():
            if interactome_net.degree(node) == 0:
                interactome_net.remove_node(node)

        nodes = interactome_net.nodes()
        original_edges = set(interactome_net.edges())

        rand_inits = range(self.itr)

        folds = []

        for rand in rand_inits:
            # First, sort the nodes to make sure they are in the same order.
            # Then, randomly shuffle them using a seed
            nodes.sort()
            random.Random(rand).shuffle(nodes)

            # Get the number of nodes to keep
            num_to_keep = int(self.percent_nodes * len(nodes))
            
            # Partition the list
            nodes_to_keep = nodes[:num_to_keep]
            nodes_to_delete = nodes[num_to_keep:]

            print("# negative nodes to keep: %d" % len(nodes_to_keep))
            print("# negative nodes to delete: %d" % len(nodes_to_delete))

            # Create a temporary copy of the interactome for convenience
            temp_net = interactome_net.copy()

            # Delete nodes from the temporary interactome
            for node in nodes_to_delete:
                temp_net.remove_node(node)

            # Random deletion of pathway edges as well
            random.seed(0)
            train = list(temp_net.edges())
            train.sort(key=lambda edge: (edge[0], edge[1]))

            for edge in train:
                toss = random.uniform(0, 1)
                if toss > self.percent_edges:
                    temp_net.remove_edge(edge[0], edge[1])

            # Create a fold using the resulting lists of edges
            train = temp_net.edges()
            test = list(original_edges - set(train))
            folds.append((train, test))
                
            print("training negatives count: %d" % len(train))
            print("test negatives count: %d" % len(test))

        
        return folds
        
        
    def get_output_prefix(self): 
        return Path("keep-%f-nodes-%f-edges-%d-iterations" % (
            self.percent_nodes, 
            self.percent_edges,
            self.itr))


    def get_fold_prefix(self, fold):
        return Path(self.get_output_prefix(), "iteration-%d" % fold)
    

    def get_training_folds(self):
        '''
        Returns an iterator that returns tuples:
            (train_negatives, train_positives, fold_name)
        '''
        positive_folds = self.create_positive_folds()
        negative_folds = self.create_negative_folds()

        folds = []

        for i, pair in enumerate(zip(positive_folds, negative_folds)):
            # [([],[]),([],[])]
            fold_name = self.get_fold_prefix(i)
            folds.append((pair[0][0], pair[1][0], fold_name))

        return folds


    def get_test_folds(self):
        '''
        Returns an iterator that returns tuples:
            (test_negatives, test_positives, fold_name)
        '''
        positive_folds = self.create_positive_folds()
        negative_folds = self.create_negative_folds()

        folds = []

        for i, pair in enumerate(zip(positive_folds, negative_folds)):
            fold_name = self.get_fold_prefix(i)
            folds.append((pair[0][1], pair[1][1], fold_name))

        return folds


class Evaluator(object):
    '''
    A runnable analysis to be incorporated into the pipeline
    '''
    
    def get_name(self):
        '''
        Return a name for the evaluation performed by the Evaluator
        '''
        raise NotImplementedError()


    def run(self, output_dir=Path()):
        '''
        Glues the entire Evaluator's suite of functionality into a
        single runnable function
        '''
        raise NotImplementedError()

#class DataSetEvaluator(Evaluator):

'''
def pathway_edge_weight_histograms(self):

    Create histograms, per pathway, of the weights of edges in that
    pathway.

    for interactome in self.input_settings.interactomes:
        # TODO: This is not a pathway specific interactome?
        specific_interactome = interactome.path
        for pathway_collection in self.input_settings.pathway_collections: 
            for pathway in pathway_collection.pathways:
                fig, ax = plt.subplots()

                ax.set_title(pathway.name)
                ax.set_xlabel("Edge weight (bin size = .05)")
                ax.set_ylabel("# of edges in bin")

                pathway_obj = pathway.get_pathway_obj()
                edges = pathway_obj.get_edges(data=False)

                interactome = None
                with specific_interactome.open('r') as f:
                    interactome = pl.readNetworkFile(f) 

                final_edges = set(edges).intersection(
                    set(interactome.edges()))
            
                weights = [interactome[x[0]][x[1]]["weight"] 
                    for x in final_edges] 


                ax.hist(weights, bins=np.arange(0,1,.05), fc=(0,0,1,.5))

                out = Path(
                    "outputs",
                    "other",
                    "edge-weight-distribution",
                    pathway.name + "-histogram.png")

                out.parent.mkdir(parents=True, exist_ok=True)

                fig.savefig(str(out))
'''

class AlgorithmEvaluator(Evaluator):
    '''
    Base class for an object that has a fold creation procedure and a way
    of evaluating pathway reconstruction results for those folds.
    '''

    def __init__(
            self, interactome, pathway_collection, algorithms, options={}):
        '''
        :param interactome: on-disk interactome object
        :param pathway_collection: PathwayCollection object
        :param algorithms: list of RankingAlgorithms
        :param options: map of options for the evaluator
        '''
        self.interactome = interactome
        self.pathway_collection = pathway_collection
        self.algorithms = algorithms
        self.options = options


    def get_name(self):
        raise NotImplementedError()


    def get_output_prefix(self):
        raise NotImplementedError()


    def get_fold_creator(self, pathway):
        raise NotImplementedError()


    def get_fold_creators(self):
        fcs = []

        for pathway in self.pathway_collection.pathways:
            fcs.append(self.get_fold_creator(pathway))

        return fcs


    def run_reconstructions(self, output_dir=Path()):
        '''
        Run each algorithm.
        '''

        print(self.algorithms)

        fold_creators = self.get_fold_creators()

        creator_pathway_pairs = zip(
            [pathway for pathway in self.pathway_collection.pathways],
            fold_creators)

        for pathway, fc in creator_pathway_pairs:
            training_folds = fc.get_training_folds()
            for fold in training_folds:
                for algorithm in self.algorithms:
                    # First, write output directory
                    full_output_dir = Path(
                        output_dir,
                        self.interactome.name,
                        self.pathway_collection.name,
                        pathway.name,
                        self.get_output_prefix(),
                        fold[2])

                    alg_dir = algorithm.get_full_output_directory(
                        full_output_dir)
                    
                    # TODO: Is this step even necessary?
                    alg_dir.mkdir(parents=True, exist_ok=True)

                    # Second, run the algorithms         
                    alg_input = RankingAlgorithm.PathwayReconstructionInput(
                        self.interactome.path,
                        fold[0], # training positive edges
                        pathway.get_nodes_file(),
                        full_output_dir,
                        pathway.get_edges_file(),
                        fold[1]) # training negative edges
                    
                    print("Running algorithm: ")
                    print("    " + self.interactome.name)
                    print("    " + self.pathway_collection.name)
                    print("    " + pathway.name)
                    print("    " + str(fold[2]))
                    self.run_alg(algorithm, alg_input)


    def run_alg(self, algorithm, alg_input):
        print("    Running " + algorithm.get_descriptive_name())
        start = time.time()
        algorithm.run_wrapper(alg_input, should_force=False)
        end = time.time()
        print("    Time to run: " + str(end - start))
        print("-----------------------------------------------------")


    def evaluate_reconstructions(
            self, reconstruction_dir=Path(), evaluation_dir=Path()):
        '''
        Precision/recall or some other analysis 
        '''
        raise NotImplementedError()


    def plot_results(
            self, evaluation_dir=Path(), visualization_dir=Path()):
        raise NotImplementedError()

    
    def purge_results(self, reconstruction_dir=Path()):
        '''
        Delete previously-computed pathway reconstructions 
        for the algorithms specified in the config file.
        '''

        fold_creators = self.get_fold_creators()

        creator_pathway_pairs = zip(
            [pathway for pathway in self.pathway_collection.pathways],
            fold_creators)

        for pathway, fc in creator_pathway_pairs:
            training_folds = fc.get_training_folds()
            for fold in training_folds:
                output_dir = Path(
                    reconstruction_dir,
                    self.interactome.name,
                    self.pathway_collection.name,
                    pathway.name,
                    self.get_output_prefix(),
                    fold[2])

                for algorithm in self.algorithms:
                    alg_dir = algorithm.get_full_output_directory(output_dir)
                    print(str(alg_dir))
                    if os.path.exists(str(alg_dir)):
                        shutil.rmtree(str(alg_dir))
        

    def run(self, output_dir=Path(), purge_results=False):
        reconstruction_dir = Path(output_dir, "reconstruction")
        evaluation_dir = Path(output_dir, "evaluation")
        visualization_dir = Path(output_dir, "visualization")

        if purge_results:
            self.purge_results(reconstruction_dir)

        print("Beginning evaluation of:\n"
            + "    interactome: %s\n" % self.interactome.name
            + "    pathway collection: %s\n" % self.pathway_collection.name
            + "    procedure: %s\n" % self.get_name())

        print("Running reconstructions...")
        self.run_reconstructions(reconstruction_dir)
        print("Finished running reconstructions!")
        
        print("Everything else is commented out!")
        
        print("Evaluating reconstructions...")
        #self.evaluate_reconstructions(reconstruction_dir, evaluation_dir)
        print("Finished evaluating")

        print("Plotting results...")
        #self.plot_results(evaluation_dir, visualization_dir)
        print("Finished plotting")
        


class EdgeWithholdingEvaluator(AlgorithmEvaluator): 

    def get_fold_creator(self, pathway):
        '''
        Create a fold creator for the provided pathway, given this
        evaluation's specified interactome and pathway
        '''
        fc = EdgeWithholdingFoldCreator(
            self.interactome, pathway, self.options)

        return fc


    def get_name(self):
        return "edge-withholding cross-validation"
   

    def evaluate_reconstructions(
            self, reconstruction_dir=Path(), evaluation_dir=Path()):
    
        self.calculate_auc_per_fold(reconstruction_dir, evaluation_dir)

        # TODO I messed up the flow of things here by plotting and 
        # evaluating in a single function. This is hard-coded to save time
        self.calculate_and_plot_wilcoxon(reconstruction_dir, evaluation_dir,
            Path(evaluation_dir.parent, "visualization"))


        #self.aggregate_pr_over_folds(reconstruction_dir, evaluation_dir)
        #self.aggregate_pr_over_pathways(evaluation_dir)


    # Create boxplots
    def calculate_auc_per_fold(
            self, reconstruction_dir=Path(), evaluation_dir=Path()):
        '''
        Calculate the precision recall curve and average precison
        for each fold independently, writing it to disk.
        '''

        print("----------------------------------------------------")
        print("Calculating area under the curve for each fold")
        print("----------------------------------------------------")

        fold_creators = self.get_fold_creators()

        creator_pathway_pairs = zip(
            [pathway for pathway in self.pathway_collection.pathways],
            fold_creators)

        for pathway, fc in creator_pathway_pairs:
            test_folds = fc.get_test_folds()
            for algorithm in self.algorithms:
                for fold in test_folds:
                    # Where the results were written to
                    reconstruction_output_dir = Path(
                        reconstruction_dir,
                        self.interactome.name,
                        self.pathway_collection.name,
                        pathway.name,
                        self.get_output_prefix(),
                        fold[2])

                    reconstruction_file = Path(
                        reconstruction_output_dir, 
                        algorithm.get_output_directory(),
                        algorithm.get_output_file())

                    # Some error prevented the creation of the file.
                    # At the moment, this only happens when the reglinker
                    # fails to find paths. Thus, create an empty file.
                    if not reconstruction_file.exists():
                        reconstruction_file.touch()
        
                    # Where we will write precision/recall results
                    pr_output_dir = Path(
                        evaluation_dir,
                        self.interactome.name,
                        self.pathway_collection.name,
                        pathway.name,
                        self.get_output_prefix(),
                        fold[2])

                    positives = set(fold[0])
                    negatives = set(fold[1])

                    fold_predictions = None
                    with reconstruction_file.open('r') as f:
                        fold_predictions = pl_parse.parse_ranked_edges(f)
               
                    fold_predictions = [
                        set([tup[0] for tup in s])
                        for s in fold_predictions]

                    points = \
                        precrec.compute_precision_recall_curve_negatives_decimals(
                            fold_predictions, positives, negatives)
                    
                    # TODO: This is taking a very long time.
                    #weighted_avg = precrec.compute_average_precision(points)
                    #print("WEIGHTED_AVG: %f" % weighted_avg)
                    auc = precrec.compute_area_under_precision_recall_curve(
                        points)

                    new_outfile = Path(
                        pr_output_dir, 
                        algorithm.get_output_directory(),
                        "auc.txt") 

                    new_outfile.parent.mkdir(parents=True, exist_ok=True)

                    with new_outfile.open("w") as f: 
                        f.write(str(auc))


    def calculate_and_plot_wilcoxon(
            self, reconstruction_dir=Path(), evaluation_dir=Path(),
            visualization_dir=Path()):

        print("----------------------------------------------------")
        print("CV: Wilcoxon Rank Sum Test And Basic Boxplots")
        print("----------------------------------------------------")

        algorithm_map = {}
        algorithm_pathway_map = {}

        #######################################################################
        fold_creators = self.get_fold_creators()

        creator_pathway_pairs = list(zip(
            [pathway for pathway in self.pathway_collection.pathways],
            fold_creators))

        # Initialize maps with empty lists 
        for algorithm in self.algorithms:
            name = algorithm.get_descriptive_name()
            algorithm_map[name] = []  

            for pathway, _ in creator_pathway_pairs:
                algorithm_pathway_map[(name, pathway.name)] = []
                

        print("----------------------------------------------------")
        print("Test One")
        print("----------------------------------------------------")
        for pathway, fc in creator_pathway_pairs:
            test_folds = fc.get_test_folds()
            for algorithm in self.algorithms:
                predictions = []
                test_positives = []
                test_negatives = []

                avg_prec = []

                for i, fold in enumerate(test_folds):
                    # Already-written average precision
                    avg_avg_prec_dir = Path(
                        evaluation_dir,
                        self.interactome.name,
                        self.pathway_collection.name,
                        pathway.name,
                        self.get_output_prefix(),
                        fold[2])

                    avg_avg_prec_file = Path(
                        avg_avg_prec_dir, 
                        algorithm.get_output_directory(),
                        "auc.txt") 

                    point = None
                    with avg_avg_prec_file.open('r') as f:
                        line = next(f)
                        point = float(line.strip())


                    # Points will be in the order of 
                    # [(pathway1, fold1), (pathway1, fold2) ...]
                    algorithm_map[algorithm.get_descriptive_name()].append(
                        point)
                    
                    tup = (algorithm.get_descriptive_name(), pathway.name)
                    algorithm_pathway_map[tup].append(point)

        print(algorithm_map)

        #######################################################################
        # Wilcoxon stat

        # Things to communicate: which is larger? Is the value significant
        # or not?
        print("----------------------------------------------------")
        print("Test Two")
        print("----------------------------------------------------")

        matrix = []

        alpha = .05
        correction = sp.special.comb(len(self.algorithms), 2)

        corrected_alpha = alpha / correction

        labels = [] 
        for i, algorithm1 in enumerate(self.algorithms):
            labels.append(algorithm1.get_descriptive_name())
            matrix.append([])

            #print("------------------------------------------------------")

            for algorithm2 in self.algorithms:
                name1 = algorithm1.get_descriptive_name()
                name2 = algorithm2.get_descriptive_name()

                if (name1 == name2):
                    matrix[i].append(0)
                    continue

                alg1_list = algorithm_map[name1]
                alg2_list = algorithm_map[name2]

                print("Number of items in list: " + str(len(alg1_list)))

                # https://docs.scipy.org/doc/scipy/reference/generated/scipy.stats.wilcoxon.html
                stat, p_val = sp.stats.wilcoxon(alg1_list, alg2_list)

                median1 = np.median(alg1_list)
                median2 = np.median(alg2_list)

                # Greater and significant: green
                # Lesser and significant: red
                # Not significant: black
                # Colormap defined below
                if (p_val < corrected_alpha):
                    if median1 > median2: 
                        matrix[i].append(2) 
                    else:
                        matrix[i].append(1)
                else:
                    matrix[i].append(0)


        fig, ax = plt.subplots()

        ax.set_title(
            "Wilcoxon Rank Sum Test"
            + self.interactome.name + " "
            + self.pathway_collection.name + "\n"
            + "%d-folds" % self.options["num_folds"])

        ax.set_xlabel("Algorithm")
        ax.set_ylabel("Algorithm")

        vis_file_png = Path(
            visualization_dir,
            self.interactome.name,
            self.pathway_collection.name,
            self.get_output_prefix(),
            "%d-folds" % self.options["num_folds"],
            "wilcoxon.png")

        vis_file_pdf = Path(
            visualization_dir,
            self.interactome.name,
            self.pathway_collection.name,
            self.get_output_prefix(),
            "%d-folds" % self.options["num_folds"],
            "wilcoxon.pdf")

        array = np.array(matrix)
        print(array)

        cmap = colors.ListedColormap([[0, 0, 0], [1, 0 ,0], [0, 1, 0]])
        ax.matshow(array, cmap=cmap)
        
        plt.xticks(range(0, len(array)), labels, rotation="vertical")
        ax.xaxis.tick_bottom()

        plt.yticks(range(0, len(array)), labels)

        #ax.set_xticklabels(['']+labels)
        #ax.set_yticklabels(['']+labels)
        
        vis_file_pdf.parent.mkdir(parents=True, exist_ok=True)

        fig.savefig(str(vis_file_pdf), bbox_inches='tight')
        fig.savefig(str(vis_file_png), bbox_inches='tight')

        #######################################################################
        # Two kinds of boxplots: one per pathway, one aggregating all pathwys 
        # So, with 15 pathways, that will be 16 boxplots total...
        print("----------------------------------------------------")
        print("Test Three")
        print("----------------------------------------------------")

        ####### First, the overall boxplot 
        labels = []
        results = []

        for alg in self.algorithms:
            name = alg.get_descriptive_name()
            labels.append(name)
            results.append(algorithm_map[name])


        fig, ax = precrec.init_precision_recall_figure()

        ax.set_title(
            "Area Under Precision Recall Curve by Algorithm "
            + self.interactome.name + " "
            + self.pathway_collection.name + "\n"
            + "%d-folds" % self.options["num_folds"])

        ax.set_xlabel("Area Under Precision Recall Curve")
        ax.set_ylabel("Algorithm")

        vis_file_png = Path(
            visualization_dir,
            self.interactome.name,
            self.pathway_collection.name,
            self.get_output_prefix(),
            "%d-folds" % self.options["num_folds"],
            "auc.png")

        vis_file_pdf = Path(
            visualization_dir,
            self.interactome.name,
            self.pathway_collection.name,
            self.get_output_prefix(),
            "%d-folds" % self.options["num_folds"],
            "auc.pdf")

        ax.boxplot(results, labels=labels, vert=False)

        fig.savefig(str(vis_file_pdf), bbox_inches='tight')
        fig.savefig(str(vis_file_png), bbox_inches='tight')



        print("----------------------------------------------------")
        print("Test Four")
        print("----------------------------------------------------")

        ######## Now, creating a box plot for every pathway
        for pathway, _ in creator_pathway_pairs:
            # Create the output file here

            fig, ax = precrec.init_precision_recall_figure()

            ax.set_title(
                "Area Under Precision Recall Curve by Algorithm (%s)" % (
                    pathway.name)
                + self.interactome.name + " "
                + self.pathway_collection.name + "\n"
                + "%d-folds" % self.options["num_folds"])

            ax.set_xlabel("Area Under Precision Recall Curve")
            ax.set_ylabel("Algorithm")

            vis_file_png = Path(
                visualization_dir,
                self.interactome.name,
                self.pathway_collection.name,
                pathway.name,
                self.get_output_prefix(),
                "%d-folds" % self.options["num_folds"],
                "auc.png")

            vis_file_pdf = Path(
                visualization_dir,
                self.interactome.name,
                self.pathway_collection.name,
                pathway.name,
                self.get_output_prefix(),
                "%d-folds" % self.options["num_folds"],
                "auc.pdf")

            vis_file_pdf.parent.mkdir(parents=True, exist_ok=True)

            labels = []
            results = []

            for algorithm in self.algorithms:
                name = algorithm.get_descriptive_name()
                labels.append(name)
                results.append(algorithm_pathway_map[(name, pathway.name)])

                
            ax.boxplot(results, labels=labels, vert=False)

            fig.savefig(str(vis_file_pdf), bbox_inches='tight')
            fig.savefig(str(vis_file_png), bbox_inches='tight')


    def aggregate_pr_over_folds(
            self, reconstruction_dir=Path(), evaluation_dir=Path()):

        fold_creators = self.get_fold_creators()

        creator_pathway_pairs = zip(
            [pathway for pathway in self.pathway_collection.pathways],
            fold_creators)

        for pathway, fc in creator_pathway_pairs:
            for algorithm in self.algorithms:
                predictions = []
                test_positives = []
                test_negatives = []

                test_folds = fc.get_test_folds()
                for fold in test_folds:
                    # Where the results were written to
                    reconstruction_output_dir = Path(
                        reconstruction_dir,
                        self.interactome.name,
                        self.pathway_collection.name,
                        pathway.name,
                        self.get_output_prefix(),
                        fold[2])
                    
                    reconstruction_file = Path(
                        reconstruction_output_dir, 
                        algorithm.get_output_directory(),
                        algorithm.get_output_file())

                    # Some error prevented the creation of the file.
                    # At the moment, this only happens when the reglinker
                    # fails to find paths. Thus, create an empty file.
                    if not reconstruction_file.exists():
                        reconstruction_file.touch()

                    # Where we will write precision/recall results
                    pr_output_dir = Path(
                        evaluation_dir,
                        self.interactome.name,
                        self.pathway_collection.name,
                        pathway.name,
                        self.get_output_prefix(),
                        "%d-folds" % self.options["num_folds"],
                        "aggregate")

                    positives = fold[0]
                    negatives = fold[1]
                    

                    with reconstruction_file.open('r') as f:
                        fold_predictions = pl_parse.parse_ranked_edges(f)
                        predictions.append(fold_predictions)

                    test_positives.append(positives)
                    test_negatives.append(negatives)
                    
                flat_test_pos = set(flatten_fold_aggregate(test_positives))
                flat_test_neg = set(flatten_fold_aggregate(test_negatives))
                flat_pred = flatten_fold_predictions(predictions)

                # Call existing precrec functions passing these things above
                points = \
                    precrec.compute_precision_recall_curve_negatives_fractions(
                        flat_pred, flat_test_pos, flat_test_neg)
               
                new_outfile = Path(
                    pr_output_dir, 
                    algorithm.get_output_directory(),
                    "precision-recall.txt") 

                new_outfile.parent.mkdir(parents=True, exist_ok=True)

                with new_outfile.open("w") as f: 
                    precrec.write_precision_recall_fractions(f, points)


    def aggregate_pr_over_pathways(self, evaluation_dir=Path()):

        # Where we will write precision/recall, aggregated over
        # all pathways
        pathway_collection_pr_output_dir = Path(
            evaluation_dir,
            self.interactome.name,
            self.pathway_collection.name,
            "aggregate",
            self.get_output_prefix(),
            "%d-folds" % self.options["num_folds"])

        for algorithm in self.algorithms:    
            curves = []
            
            # Where we wrote precision/recall, aggregated over
            # all folds per pathway
            for pathway in self.pathway_collection.pathways:
                pathway_pr_output_dir = Path(
                    evaluation_dir,
                    self.interactome.name,
                    self.pathway_collection.name,
                    pathway.name,
                    self.get_output_prefix(),
                    "%d-folds" % self.options["num_folds"],
                    "aggregate")

                pathway_pr_outfile = Path(
                    pathway_pr_output_dir, 
                    algorithm.get_output_directory(),
                    "precision-recall.txt") 

                with pathway_pr_outfile.open('r') as f:
                    curve = precrec.read_precision_recall_fractions(f)
                    curves.append(curve)

            aggregated = precrec.aggregate_precision_recall_curve_fractions(
                curves)

            # Write aggregated curve back out
            pathway_collection_pr_outfile = Path(
                pathway_collection_pr_output_dir, 
                algorithm.get_output_directory(),
                "precision-recall.txt") 

            pathway_collection_pr_outfile.parent.mkdir(
                parents=True, exist_ok=True)

            with pathway_collection_pr_outfile.open("w") as f: 
                precrec.write_precision_recall_fractions(f, aggregated)


    def plot_results(
            self, evaluation_dir=Path(), visualization_dir=Path()):

        self.plot_pr_individual_pathways(evaluation_dir, visualization_dir)
        self.plot_pr_all_pathways(evaluation_dir, visualization_dir)


    def plot_pr_individual_pathways(
            self, evaluation_dir=Path(), visualization_dir=Path()):

        for pathway in self.pathway_collection.pathways:

            fig, ax = precrec.init_precision_recall_figure()

            ax.set_title(
                self.interactome.name + " " +
                self.pathway_collection.name + " " +
                pathway.name)

            # Where we wrote precision/recall results
            pr_output_dir = Path(
                evaluation_dir,
                self.interactome.name,
                self.pathway_collection.name,
                pathway.name,
                self.get_output_prefix(),
                "%d-folds" % self.options["num_folds"],
                "aggregate")

            # PDF file we will write
            vis_file_pdf = Path(
                visualization_dir,
                self.interactome.name,
                self.pathway_collection.name,
                pathway.name,
                self.get_output_prefix(),
                "%d-folds" % self.options["num_folds"],
                "precision-recall.pdf")
    
            # PNG file we will write 
            vis_file_png = Path(
                visualization_dir,
                self.interactome.name,
                self.pathway_collection.name,
                pathway.name,
                self.get_output_prefix(),
                "%d-folds" % self.options["num_folds"],
                "precision-recall.png")

            vis_file_pdf.parent.mkdir(parents=True, exist_ok=True)

            for algorithm in self.algorithms:
                
                pr_file = Path(
                    pr_output_dir,
                    algorithm.get_output_directory(),
                    "precision-recall.txt")

                points = []

                with pr_file.open('r') as f:
                    points = precrec.read_precision_recall_fractions(f)

                precrec.plot_precision_recall_curve_fractions(
                    points, label=algorithm.get_descriptive_name(), ax=ax)

            handles, labels = ax.get_legend_handles_labels()

            lgd = ax.legend(handles, labels, loc='upper center', 
                bbox_to_anchor=(0.5,-0.1))

            fig.savefig(str(vis_file_pdf), bbox_extra_artists=(lgd,), 
                bbox_inches='tight')

            fig.savefig(str(vis_file_png), bbox_extra_artists=(lgd,), 
                bbox_inches='tight')


    def plot_pr_all_pathways(
            self, evaluation_dir=Path(), visualization_dir=Path()):

        for pathway in self.pathway_collection.pathways:

            fig, ax = precrec.init_precision_recall_figure()

            ax.set_title(
                self.interactome.name + " " +
                self.pathway_collection.name + " " +
                "Number folds: " + str(self.options["num_folds"]))

            # Where we wrote precision/recall results
            pr_output_dir = Path(
                evaluation_dir,
                self.interactome.name,
                self.pathway_collection.name,
                "aggregate",
                self.get_output_prefix(),
                "%d-folds" % self.options["num_folds"])

            # PDF file we will write
            vis_file_pdf = Path(
                visualization_dir,
                self.interactome.name,
                self.pathway_collection.name,
                self.get_output_prefix(),
                "%d-folds" % self.options["num_folds"],
                "precision-recall.pdf")
    
            # PNG file we will write 
            vis_file_png = Path(
                visualization_dir,
                self.interactome.name,
                self.pathway_collection.name,
                self.get_output_prefix(),
                "%d-folds" % self.options["num_folds"],
                "precision-recall.png")

            vis_file_pdf.parent.mkdir(parents=True, exist_ok=True)

            for algorithm in self.algorithms:
                
                pr_file = Path(
                    pr_output_dir,
                    algorithm.get_output_directory(),
                    "precision-recall.txt")

                points = []

                with pr_file.open('r') as f:
                    points = precrec.read_precision_recall_fractions(f)

                precrec.plot_precision_recall_curve_fractions(
                    points, label=algorithm.get_descriptive_name(), ax=ax)

            handles, labels = ax.get_legend_handles_labels()

            lgd = ax.legend(handles, labels, loc='upper center', 
                bbox_to_anchor=(0.5,-0.1))

            fig.savefig(str(vis_file_pdf), bbox_extra_artists=(lgd,), 
                bbox_inches='tight')

            fig.savefig(str(vis_file_png), bbox_extra_artists=(lgd,), 
                bbox_inches='tight')


    def get_output_prefix(self):
        return Path("edge-witholding")


class NodeEdgeWithholdingEvaluator(AlgorithmEvaluator): 

    def get_fold_creator(self, pathway):
        '''
        Create a fold creator for the provided pathway, given this
        evaluation's specified interactome and pathway
        '''
        fc = NodeEdgeWithholdingFoldCreator(
            self.interactome, pathway, self.options)

        return fc


    def get_name(self):
        return "node-and-edge-withholding evaluation"
   

    def evaluate_reconstructions(
            self, reconstruction_dir=Path(), evaluation_dir=Path()):
        '''
        Calculate performance metrics, like precision/recall scores.
        '''
        self.calculate_avg_pr_per_fold(reconstruction_dir, evaluation_dir)

        # TODO I messed up the flow of things here by plotting and 
        # evaluating in a single function. This is hard-coded to save time
        #self.calculate_and_plot_wilcoxon(reconstruction_dir, evaluation_dir,
        #    Path(evaluation_dir.parent, "visualization"))

        self.s_t_paths_analysis(reconstruction_dir, evaluation_dir,
            Path(evaluation_dir.parent, "visualization"))

        # WE TRUST YOU 
        exit()

        self.aggregate_pr_over_folds(reconstruction_dir, evaluation_dir)
        self.aggregate_pr_over_pathways(evaluation_dir)


    def s_t_paths_analysis(
            self, reconstruction_dir=Path(), evaluation_dir=Path(),
            visualization_dir=Path()):
        
        fold_creators = self.get_fold_creators()

        creator_pathway_pairs = zip(
            [pathway for pathway in self.pathway_collection.pathways],
            fold_creators)

        for pathway, fc in creator_pathway_pairs:

            # Start with the p-graph
            train_folds = fc.get_train_folds()
            test_folds = fc.get_test_folds()

            fig, ax = plt.subplots()

            ax.set_title(
                "Fraction s-t pairs Connected vs. Rank"
                + self.interactome.name + " "
                + self.pathway_collection.name + "\n"
                + "Node Percent Kept: " + str(
                    self.options["percent_nodes_to_keep"]) + " "
                + "Edge Percent Kept: " + str(
                    self.options["percent_edges_to_keep"]) + " " 
                + "Iterations: " + str(
                    self.options["iterations"]))

            ax.set_xlabel("Rank")
            ax.set_ylabel("Fraction s-t Pairs Connected")

            vis_file_png = Path(
                visualization_dir,
                self.interactome.name,
                self.pathway_collection.name,
                pathway.name,
                self.get_output_prefix(),
                "keep-%f-nodes-%f-edges-%d-iterations" % (
                    self.options["percent_nodes_to_keep"], 
                    self.options["percent_edges_to_keep"], 
                    self.options["iterations"]),
                "st-pairs.png")

            vis_file_pdf = Path(
                visualization_dir,
                self.interactome.name,
                self.pathway_collection.name,
                pathway.name,
                self.get_output_prefix(),
                "keep-%f-nodes-%f-edges-%d-iterations" % (
                    self.options["percent_nodes_to_keep"], 
                    self.options["percent_edges_to_keep"], 
                    self.options["iterations"]),
                "st-pairs.pdf")

            vis_file_pdf.parent.mkdir(parents=True, exist_ok=True)

            for algorithm in self.algorithms:

                rank_st_path_points = [] 

                for (train_fold, test_fold) in zip(train_folds, test_folds):
                    points = []


                    # 1) Get the list of edges for the algorithm               

                    # Where the results were written to
                    reconstruction_output_dir = Path(
                        reconstruction_dir,
                        self.interactome.name,
                        self.pathway_collection.name,
                        pathway.name,
                        self.get_output_prefix(),
                        fold[2])

                    reconstruction_file = Path(
                        reconstruction_output_dir, 
                        algorithm.get_output_directory(),
                        algorithm.get_output_file())

                    # Some error prevented the creation of the file.
                    # At the moment, this only happens when the reglinker
                    # fails to find paths. Thus, create an empty file.
                    if not reconstruction_file.exists():
                        reconstruction_file.touch()
        
                    # 2) Read the list of edges in by rank
                    fold_predictions = None
                    with reconstruction_file.open('r') as f:
                        fold_predictions = pl_parse.parse_ranked_edges(f)

                    # 3) Read the lists of sources and targets

                    pathway_obj = pathway.get_pathway_obj()

                    sources = pathway_obj.get_receptors(data=False)
                    targets = pathway_obj.get_tfs(data=False)

                    
                    # 4) Construct the base graph

                    base_graph = nx.DiGraph()

                    for source in sources:
                        base_graph.add_node(source)

                    for target in targets:
                        base_graph.add_node(target)

                    for edge in set(train_fold[0]):
                        base_graph.add_edge(edge[0], edge[1])

                    # 5) For reach rank...
                    for i, rank in enumerate(fold_predictions):
                        # 5) Add the edges with the rank to the graph
                        for edge in rank:
                            base_graph.add_edge(edge)

                        # 6) For each source/target pair, try to find a path

                        path_sum = 0
                        
                        for source in sources:
                            found = nx.single_source_shortest_path(
                                base_graph, source)

                            # 7) Sum the number of sucesses
                            for target in targets:
                                if target in found:
                                    path_sum += 1
                       
                        
                        total_possible = len(sources) * len(targets)
                        frac = float(path_sum) / float(total_possible)
                           
                        # 8) Create a tuple (rank, sum)
                        tup = (i, frac)

                    # 9) Append tuple to a list
                    points.append(tup)
                
                # 10) Append list to overall list
                rank_st_path_points.append(points)

                for i, ls in enumerate(rank_st_path_points):
                    xs = [point[0] for point in ls]
                    ys = [point[1] for point in ls]

                    label = algorithm.get_descriptive_name() + str(i)
                    ax.plot(xs, ys, label=label)

            ax.legend(loc='upper center')
                
            fig.savefig(str(vis_file_pdf), bbox_inches='tight')
            fig.savefig(str(vis_file_png), bbox_inches='tight')
             


    def calculate_avg_pr_per_fold(
            self, reconstruction_dir=Path(), evaluation_dir=Path()):
        '''
        Calculate the precision recall curve and average precison
        for each fold independently, writing it to disk.
        '''

        print("----------------------------------------------------")
        print("Calculating average precision over each fold")
        print("----------------------------------------------------")

        fold_creators = self.get_fold_creators()

        creator_pathway_pairs = zip(
            [pathway for pathway in self.pathway_collection.pathways],
            fold_creators)

        for pathway, fc in creator_pathway_pairs:
            test_folds = fc.get_test_folds()
            for algorithm in self.algorithms:
                for fold in test_folds:
                    # Where the results were written to
                    reconstruction_output_dir = Path(
                        reconstruction_dir,
                        self.interactome.name,
                        self.pathway_collection.name,
                        pathway.name,
                        self.get_output_prefix(),
                        fold[2])

                    reconstruction_file = Path(
                        reconstruction_output_dir, 
                        algorithm.get_output_directory(),
                        algorithm.get_output_file())

                    # Some error prevented the creation of the file.
                    # At the moment, this only happens when the reglinker
                    # fails to find paths. Thus, create an empty file.
                    if not reconstruction_file.exists():
                        reconstruction_file.touch()
        
                    # Where we will write precision/recall results
                    pr_output_dir = Path(
                        evaluation_dir,
                        self.interactome.name,
                        self.pathway_collection.name,
                        pathway.name,
                        self.get_output_prefix(),
                        fold[2])

                    positives = set(fold[0])
                    negatives = set(fold[1])

                    fold_predictions = None
                    with reconstruction_file.open('r') as f:
                        fold_predictions = pl_parse.parse_ranked_edges(f)
               
                    fold_predictions = [
                        set([tup[0] for tup in s])
                        for s in fold_predictions]

                    points = \
                        precrec.compute_precision_recall_curve_negatives_decimals(
                            fold_predictions, positives, negatives)
                    
                    # TODO: This is taking a very long time.
                    auc = precrec.compute_average_precision(points)
                    #print("WEIGHTED_AVG: %f" % weighted_avg)

                    new_outfile = Path(
                        pr_output_dir, 
                        algorithm.get_output_directory(),
                        "auc.txt") 

                    new_outfile.parent.mkdir(parents=True, exist_ok=True)

                    with new_outfile.open("w") as f: 
                        f.write(str(auc))


    def calculate_and_plot_wilcoxon(
            self, reconstruction_dir=Path(), evaluation_dir=Path(),
            visualization_dir=Path()):

        print("----------------------------------------------------")
        print("Wilcoxon Rank Sum Test And Basic Boxplots")
        print("----------------------------------------------------")

        #average_precision_map = {} 

        algorithm_map = {}
        algorithm_pathway_map = {}

        #######################################################################
        fold_creators = self.get_fold_creators()

        creator_pathway_pairs = list(zip(
            [pathway for pathway in self.pathway_collection.pathways],
            fold_creators))

        # Initialize maps with empty lists 
        for algorithm in self.algorithms:
            name = algorithm.get_descriptive_name()
            algorithm_map[name] = []  

            for pathway, _ in creator_pathway_pairs:
                algorithm_pathway_map[(name, pathway.name)] = []
                

        print("----------------------------------------------------")
        print("Test One")
        print("----------------------------------------------------")
        for pathway, fc in creator_pathway_pairs:
            test_folds = fc.get_test_folds()
            for algorithm in self.algorithms:
                predictions = []
                test_positives = []
                test_negatives = []

                avg_prec = []

                for i, fold in enumerate(test_folds):
                    # Already-written average precision
                    avg_avg_prec_dir = Path(
                        evaluation_dir,
                        self.interactome.name,
                        self.pathway_collection.name,
                        pathway.name,
                        self.get_output_prefix(),
                        fold[2])

                    avg_avg_prec_file = Path(
                        avg_avg_prec_dir, 
                        algorithm.get_output_directory(),
                        "auc.txt") 

                    point = None
                    with avg_avg_prec_file.open('r') as f:
                        line = next(f)
                        point = float(line.strip())

                    #average_precision_map[(
                    #    algorithm.get_descriptive_name(), 
                    #    pathway.name,
                    #    str(i))] = point

                    # Points will be in the order of 
                    # [(pathway1, fold1), (pathway1, fold2) ...]
                    algorithm_map[algorithm.get_descriptive_name()].append(
                        point)
                    
                    tup = (algorithm.get_descriptive_name(), pathway.name)
                    algorithm_pathway_map[tup].append(point)

        print(algorithm_map)

        #######################################################################
        # Wilcoxon stat

        # Things to communicate: which is larger? Is the value significant
        # or not?
        print("----------------------------------------------------")
        print("Test Two")
        print("----------------------------------------------------")

        matrix = []

        alpha = .05
        correction = sp.special.comb(len(self.algorithms), 2)

        corrected_alpha = alpha / correction

        labels = [] 
        for i, algorithm1 in enumerate(self.algorithms):
            labels.append(algorithm1.get_descriptive_name())
            matrix.append([])

            #print("------------------------------------------------------")

            for algorithm2 in self.algorithms:
                name1 = algorithm1.get_descriptive_name()
                name2 = algorithm2.get_descriptive_name()

                if (name1 == name2):
                    matrix[i].append(0)
                    continue

                alg1_list = algorithm_map[name1]
                alg2_list = algorithm_map[name2]

                print("Number of items in list: " + str(len(alg1_list)))

                # https://docs.scipy.org/doc/scipy/reference/generated/scipy.stats.wilcoxon.html
                stat, p_val = sp.stats.wilcoxon(alg1_list, alg2_list)

                median1 = np.median(alg1_list)
                median2 = np.median(alg2_list)

                # Greater and significant: green
                # Lesser and significant: red
                # Not significant: black
                # Colormap defined below
                if (p_val < corrected_alpha):
                    if median1 > median2: 
                        matrix[i].append(2) 
                    else:
                        matrix[i].append(1)
                else:
                    matrix[i].append(0)


        fig, ax = plt.subplots()

        ax.set_title(
            "Wilcoxon Rank Sum Test"
            + self.interactome.name + " "
            + self.pathway_collection.name + "\n"
            + "Node Percent Kept: " + str(
                self.options["percent_nodes_to_keep"]) + " "
            + "Edge Percent Kept: " + str(
                self.options["percent_edges_to_keep"]) + " " 
            + "Iterations: " + str(
                self.options["iterations"]))

        ax.set_xlabel("Algorithm")
        ax.set_ylabel("Algorithm")

        vis_file_png = Path(
            visualization_dir,
            self.interactome.name,
            self.pathway_collection.name,
            self.get_output_prefix(),
            "keep-%f-nodes-%f-edges-%d-iterations" % (
                self.options["percent_nodes_to_keep"], 
                self.options["percent_edges_to_keep"], 
                self.options["iterations"]),
            "wilcoxon.png")

        vis_file_pdf = Path(
            visualization_dir,
            self.interactome.name,
            self.pathway_collection.name,
            self.get_output_prefix(),
            "keep-%f-nodes-%f-edges-%d-iterations" % (
                self.options["percent_nodes_to_keep"], 
                self.options["percent_edges_to_keep"], 
                self.options["iterations"]),
            "wilcoxon.pdf")

        array = np.array(matrix)
        print(array)

        cmap = colors.ListedColormap([[0, 0, 0], [1, 0 ,0], [0, 1, 0]])
        ax.matshow(array, cmap=cmap)
        
        plt.xticks(range(0, len(array)), labels, rotation="vertical")
        ax.xaxis.tick_bottom()

        plt.yticks(range(0, len(array)), labels)

        #ax.set_xticklabels(['']+labels)
        #ax.set_yticklabels(['']+labels)
        
        vis_file_pdf.parent.mkdir(parents=True, exist_ok=True)

        fig.savefig(str(vis_file_pdf), bbox_inches='tight')
        fig.savefig(str(vis_file_png), bbox_inches='tight')

        #######################################################################
        # Two kinds of boxplots: one per pathway, one aggregating all pathwys 
        # So, with 15 pathways, that will be 16 boxplots total...
        print("----------------------------------------------------")
        print("Test Three")
        print("----------------------------------------------------")

        ####### First, the overall boxplot 
        labels = []
        results = []

        for alg in self.algorithms:
            name = alg.get_descriptive_name()
            labels.append(name)
            results.append(algorithm_map[name])


        fig, ax = precrec.init_precision_recall_figure()

        ax.set_title(
            "AUC by Algorithm "
            + self.interactome.name + " "
            + self.pathway_collection.name + "\n"
            + "Node Percent Kept: " + str(
                self.options["percent_nodes_to_keep"]) + " "
            + "Edge Percent Kept: " + str(
                self.options["percent_edges_to_keep"]) + " " 
            + "Iterations: " + str(
                self.options["iterations"]))

        ax.set_xlabel("AUC")
        ax.set_ylabel("Algorithm")

        vis_file_png = Path(
            visualization_dir,
            self.interactome.name,
            self.pathway_collection.name,
            self.get_output_prefix(),
            "keep-%f-nodes-%f-edges-%d-iterations" % (
                self.options["percent_nodes_to_keep"], 
                self.options["percent_edges_to_keep"], 
                self.options["iterations"]),
            "auc.png")

        vis_file_pdf = Path(
            visualization_dir,
            self.interactome.name,
            self.pathway_collection.name,
            self.get_output_prefix(),
            "keep-%f-nodes-%f-edges-%d-iterations" % (
                self.options["percent_nodes_to_keep"], 
                self.options["percent_edges_to_keep"], 
                self.options["iterations"]),
            "auc.pdf")

        ax.boxplot(results, labels=labels, vert=False)

        fig.savefig(str(vis_file_pdf), bbox_inches='tight')
        fig.savefig(str(vis_file_png), bbox_inches='tight')



        print("----------------------------------------------------")
        print("Test Four")
        print("----------------------------------------------------")

        ######## Now, creating a box plot for every pathway
        for pathway, _ in creator_pathway_pairs:
            # Create the output file here

            fig, ax = precrec.init_precision_recall_figure()

            ax.set_title(
                "AUC by Algorithm (%s)" % pathway.name
                + self.interactome.name + " "
                + self.pathway_collection.name + "\n"
                + "Node Percent Kept: " + str(
                    self.options["percent_nodes_to_keep"]) + " "
                + "Edge Percent Kept: " + str(
                    self.options["percent_edges_to_keep"]) + " " 
                + "Iterations: " + str(
                    self.options["iterations"]))

            ax.set_xlabel("AUC")
            ax.set_ylabel("Algorithm")

            vis_file_png = Path(
                visualization_dir,
                self.interactome.name,
                self.pathway_collection.name,
                pathway.name,
                self.get_output_prefix(),
                "keep-%f-nodes-%f-edges-%d-iterations" % (
                    self.options["percent_nodes_to_keep"], 
                    self.options["percent_edges_to_keep"], 
                    self.options["iterations"]),
                "auc.png")

            vis_file_pdf = Path(
                visualization_dir,
                self.interactome.name,
                self.pathway_collection.name,
                pathway.name,
                self.get_output_prefix(),
                "keep-%f-nodes-%f-edges-%d-iterations" % (
                    self.options["percent_nodes_to_keep"], 
                    self.options["percent_edges_to_keep"], 
                    self.options["iterations"]),
                "auc.pdf")

            vis_file_pdf.parent.mkdir(parents=True, exist_ok=True)

            labels = []
            results = []

            for algorithm in self.algorithms:
                name = algorithm.get_descriptive_name()
                labels.append(name)
                results.append(algorithm_pathway_map[(name, pathway.name)])

                
            ax.boxplot(results, labels=labels, vert=False)

            fig.savefig(str(vis_file_pdf), bbox_inches='tight')
            fig.savefig(str(vis_file_png), bbox_inches='tight')






            
    def aggregate_pr_over_folds(
            self, reconstruction_dir=Path(), evaluation_dir=Path()):
        '''
        Merge the precision/recall results per pathway using folds
        '''

        print("----------------------------------------------------")
        print("Aggregating Folds and Computing Precision/Recall")
        print("----------------------------------------------------")

        fold_creators = self.get_fold_creators()

        creator_pathway_pairs = zip(
            [pathway for pathway in self.pathway_collection.pathways],
            fold_creators)

        for pathway, fc in creator_pathway_pairs:
            test_folds = fc.get_test_folds()
            for algorithm in self.algorithms:
                predictions = []
                test_positives = []
                test_negatives = []

                avg_prec = []

                for fold in test_folds:
                    # Where the results were written to
                    reconstruction_output_dir = Path(
                        reconstruction_dir,
                        self.interactome.name,
                        self.pathway_collection.name,
                        pathway.name,
                        self.get_output_prefix(),
                        fold[2])
                    
                    reconstruction_file = Path(
                        reconstruction_output_dir, 
                        algorithm.get_output_directory(),
                        algorithm.get_output_file())

                    # Some error prevented the creation of the file.
                    # At the moment, this only happens when the reglinker
                    # fails to find paths. Thus, create an empty file.
                    if not reconstruction_file.exists():
                        print("ALERT: RECONSTRUCTION FILE NOT FOUND")
                        reconstruction_file.touch()

                    # Where we will write precision/recall results
                    pr_output_dir = Path(
                        evaluation_dir,
                        self.interactome.name,
                        self.pathway_collection.name,
                        pathway.name,
                        self.get_output_prefix(),
                        "keep-%f-nodes-%f-edges-%d-iterations" % (
                            self.options["percent_nodes_to_keep"], 
                            self.options["percent_edges_to_keep"], 
                            self.options["iterations"]),
                        "aggregate")

                    positives = fold[0]
                    negatives = fold[1]


                    with reconstruction_file.open('r') as f:
                        fold_predictions = pl_parse.parse_ranked_edges(f)
                        predictions.append(fold_predictions)

                    test_positives.append(positives)
                    test_negatives.append(negatives)

                    

                    # Already-written average precision
                    avg_avg_prec_dir = Path(
                        evaluation_dir,
                        self.interactome.name,
                        self.pathway_collection.name,
                        pathway.name,
                        self.get_output_prefix(),
                        fold[2])

                    avg_avg_prec_file = Path(
                        avg_avg_prec_dir, 
                        algorithm.get_output_directory(),
                        "average-precision.txt") 

                    
                    with avg_avg_prec_file.open('r') as f:
                        line = next(f)
                        point = float(line.strip())
                        avg_prec.append(point)


                flat_test_pos = set(flatten_fold_aggregate(test_positives))
                flat_test_neg = set(flatten_fold_aggregate(test_negatives))
                flat_pred = flatten_fold_predictions(predictions)


                # Call existing precrec functions passing these things above
                points = \
                    precrec.compute_precision_recall_curve_negatives_fractions(
                        flat_pred, flat_test_pos, flat_test_neg)

                points2 = \
                    precrec.compute_precision_recall_curve_negatives_decimals(
                        flat_pred, flat_test_pos, flat_test_neg)

                weighted_avg = precrec.compute_average_precision(points2)

                avg_avg_prec = sum(avg_prec) / len(avg_prec)

                new_outfile = Path(
                    pr_output_dir, 
                    algorithm.get_output_directory(),
                    "precision-recall.txt") 

                new_outfile2 = Path(
                    pr_output_dir, 
                    algorithm.get_output_directory(),
                    "average-aggregate-precision.txt") 


                new_outfile3 = Path(
                    pr_output_dir, 
                    algorithm.get_output_directory(),
                    "average-average-precision.txt") 


                new_outfile.parent.mkdir(parents=True, exist_ok=True)

                with new_outfile.open("w") as f: 
                    precrec.write_precision_recall_fractions(f, points)

                with new_outfile2.open("w") as f: 
                    f.write(str(weighted_avg))

                with new_outfile3.open("w") as f: 
                    f.write(str(avg_avg_prec))


    def aggregate_pr_over_pathways(self, evaluation_dir=Path()):
        '''
        Per algorithm, aggregate the precision/recall scores across
        pathways.
        '''

        print("----------------------------------------------------")
        print("Aggregating Precision/Recall Over Pathways")
        print("----------------------------------------------------")

        # Where we will write precision/recall, aggregated over
        # all pathways
        pathway_collection_pr_output_dir = Path(
            evaluation_dir,
            self.interactome.name,
            self.pathway_collection.name,
            "aggregate",
            self.get_output_prefix(),
            "keep-%f-nodes-%f-edges-%d-iterations" % (
                self.options["percent_nodes_to_keep"], 
                self.options["percent_edges_to_keep"], 
                self.options["iterations"]))

        for algorithm in self.algorithms:    
            curves = []
            
            # Where we wrote precision/recall, aggregated over
            # all folds per pathway
            for pathway in self.pathway_collection.pathways:
                pathway_pr_output_dir = Path(
                    evaluation_dir,
                    self.interactome.name,
                    self.pathway_collection.name,
                    pathway.name,
                    self.get_output_prefix(),
                    "keep-%f-nodes-%f-edges-%d-iterations" % (
                        self.options["percent_nodes_to_keep"], 
                        self.options["percent_edges_to_keep"], 
                        self.options["iterations"]),
                    "aggregate")

                pathway_pr_outfile = Path(
                    pathway_pr_output_dir, 
                    algorithm.get_output_directory(),
                    "precision-recall.txt") 

                with pathway_pr_outfile.open('r') as f:
                    curve = precrec.read_precision_recall_fractions(f)
                    curves.append(curve)

            aggregated = precrec.aggregate_precision_recall_curve_fractions(
                curves)

            # Write aggregated curve back out
            pathway_collection_pr_outfile = Path(
                pathway_collection_pr_output_dir, 
                algorithm.get_output_directory(),
                "precision-recall.txt") 

            pathway_collection_pr_outfile.parent.mkdir(
                parents=True, exist_ok=True)

            with pathway_collection_pr_outfile.open("w") as f: 
                precrec.write_precision_recall_fractions(f, aggregated)


    def plot_results(
            self, evaluation_dir=Path(), visualization_dir=Path()):

        self.plot_avg_precision_boxplot(evaluation_dir, visualization_dir)
        self.plot_pr_individual_pathways(evaluation_dir, visualization_dir)
        self.plot_pr_all_pathways(evaluation_dir, visualization_dir)


    # TODO: Remove. We do not care about this anymore.
    def plot_avg_precision_boxplot(
            self, evaluation_dir=Path(), visualization_dir=Path()):
        '''
        Create a boxplot, per algorithm, of the average precision values
        it obtains on the pathways in this pathway collection.
        '''

        fig1, ax1 = precrec.init_precision_recall_figure()
        fig2, ax2 = precrec.init_precision_recall_figure()

        ax1.set_title(
            "Aggregated Average Precision by Algorithm "
            + self.interactome.name + " "
            + self.pathway_collection.name + "\n"
            + "Node Percent Kept: " + str(
                self.options["percent_nodes_to_keep"]) + " "
            + "Edge Percent Kept: " + str(
                self.options["percent_edges_to_keep"]) + " " 
            + "Iterations: " + str(
                self.options["iterations"]))

        ax2.set_title(
            "Average Average Precision by Algorithm "
            + self.interactome.name + " "
            + self.pathway_collection.name + "\n"
            + "Node Percent Kept: " + str(
                self.options["percent_nodes_to_keep"]) + " "
            + "Edge Percent Kept: " + str(
                self.options["percent_edges_to_keep"]) + " " 
            + "Iterations: " + str(
                self.options["iterations"]))

        ax1.set_xlabel("Average Precision")
        ax2.set_xlabel("Average Precision")

        ax1.set_ylabel("Algorithm")
        ax2.set_ylabel("Algorithm")

        # PDF file we will write
        vis_file_pdf1 = Path(
            visualization_dir,
            self.interactome.name,
            self.pathway_collection.name,
            self.get_output_prefix(),
            "keep-%f-nodes-%f-edges-%d-iterations" % (
                self.options["percent_nodes_to_keep"], 
                self.options["percent_edges_to_keep"], 
                self.options["iterations"]),
            "average-aggregate-precision.pdf")

        # PNG file we will write 
        vis_file_png1 = Path(
            visualization_dir,
            self.interactome.name,
            self.pathway_collection.name,
            self.get_output_prefix(),
            "keep-%f-nodes-%f-edges-%d-iterations" % (
                self.options["percent_nodes_to_keep"], 
                self.options["percent_edges_to_keep"], 
                self.options["iterations"]),
            "average-aggregate-precision.png")

        # PDF file we will write
        vis_file_pdf2 = Path(
            visualization_dir,
            self.interactome.name,
            self.pathway_collection.name,
            self.get_output_prefix(),
            "keep-%f-nodes-%f-edges-%d-iterations" % (
                self.options["percent_nodes_to_keep"], 
                self.options["percent_edges_to_keep"], 
                self.options["iterations"]),
            "average-average-precision.pdf")

        # PNG file we will write 
        vis_file_png2 = Path(
            visualization_dir,
            self.interactome.name,
            self.pathway_collection.name,
            self.get_output_prefix(),
            "keep-%f-nodes-%f-edges-%d-iterations" % (
                self.options["percent_nodes_to_keep"], 
                self.options["percent_edges_to_keep"], 
                self.options["iterations"]),
            "average-average-precision.png")

        vis_file_pdf1.parent.mkdir(parents=True, exist_ok=True)

        labels = []
        results_agg = []
        results_avg = []
        for algorithm in self.algorithms:
            labels.append(algorithm.get_descriptive_name())

            points_agg = []
            points_avg = []
            for pathway in self.pathway_collection.pathways:

                # Where we wrote precision/recall results
                pr_output_dir = Path(
                    evaluation_dir,
                    self.interactome.name,
                    self.pathway_collection.name,
                    pathway.name,
                    self.get_output_prefix(),
                    "keep-%f-nodes-%f-edges-%d-iterations" % (
                        self.options["percent_nodes_to_keep"], 
                        self.options["percent_edges_to_keep"], 
                        self.options["iterations"]),
                    "aggregate")

                pr_file1 = Path(
                    pr_output_dir,
                    algorithm.get_output_directory(),
                    "average-aggregate-precision.txt")

                pr_file2 = Path(
                    pr_output_dir,
                    algorithm.get_output_directory(),
                    "average-average-precision.txt")

                with pr_file1.open('r') as f:
                    line = next(f)
                    point = float(line.strip())
                    points_agg.append(point)

                with pr_file2.open('r') as f:
                    line = next(f)
                    point = float(line.strip())
                    points_avg.append(point)

            results_agg.append(points_agg)
            results_avg.append(points_avg)

        ax1.boxplot(results_agg, labels=labels, vert=False)
        ax2.boxplot(results_avg, labels=labels, vert=False)

        fig1.savefig(str(vis_file_pdf1), bbox_inches='tight')
        fig1.savefig(str(vis_file_png1), bbox_inches='tight')

        fig2.savefig(str(vis_file_pdf2), bbox_inches='tight')
        fig2.savefig(str(vis_file_png2), bbox_inches='tight')


    def plot_pr_individual_pathways(
            self, evaluation_dir=Path(), visualization_dir=Path()):

        for pathway in self.pathway_collection.pathways:

            fig, ax = precrec.init_precision_recall_figure()

            ax.set_title(
                self.interactome.name + " " +
                self.pathway_collection.name + " " +
                pathway.name)

            # Where we wrote precision/recall results
            pr_output_dir = Path(
                evaluation_dir,
                self.interactome.name,
                self.pathway_collection.name,
                pathway.name,
                self.get_output_prefix(),
                "keep-%f-nodes-%f-edges-%d-iterations" % (
                    self.options["percent_nodes_to_keep"], 
                    self.options["percent_edges_to_keep"], 
                    self.options["iterations"]),
                "aggregate")

            # PDF file we will write
            vis_file_pdf = Path(
                visualization_dir,
                self.interactome.name,
                self.pathway_collection.name,
                pathway.name,
                self.get_output_prefix(),
                "keep-%f-nodes-%f-edges-%d-iterations" % (
                    self.options["percent_nodes_to_keep"], 
                    self.options["percent_edges_to_keep"], 
                    self.options["iterations"]),
                "precision-recall.pdf")
    
            # PNG file we will write 
            vis_file_png = Path(
                visualization_dir,
                self.interactome.name,
                self.pathway_collection.name,
                pathway.name,
                self.get_output_prefix(),
                "keep-%f-nodes-%f-edges-%d-iterations" % (
                    self.options["percent_nodes_to_keep"], 
                    self.options["percent_edges_to_keep"], 
                    self.options["iterations"]),
                "precision-recall.png")

            vis_file_pdf.parent.mkdir(parents=True, exist_ok=True)

            for algorithm in self.algorithms:
                
                pr_file = Path(
                    pr_output_dir,
                    algorithm.get_output_directory(),
                    "precision-recall.txt")

                points = []

                with pr_file.open('r') as f:
                    points = precrec.read_precision_recall_fractions(f)

                precrec.plot_precision_recall_curve_fractions(
                    points, label=algorithm.get_descriptive_name(), ax=ax)

            handles, labels = ax.get_legend_handles_labels()

            lgd = ax.legend(handles, labels, loc='upper center', 
                bbox_to_anchor=(0.5,-0.1))

            fig.savefig(str(vis_file_pdf), bbox_extra_artists=(lgd,), 
                bbox_inches='tight')

            fig.savefig(str(vis_file_png), bbox_extra_artists=(lgd,), 
                bbox_inches='tight')


    def plot_pr_all_pathways(
            self, evaluation_dir=Path(), visualization_dir=Path()):

        for pathway in self.pathway_collection.pathways:

            fig, ax = precrec.init_precision_recall_figure()

            ax.set_title(
                self.interactome.name + " " +
                self.pathway_collection.name + " " +
                "Percent nodes: %f percent edges: % f Number iterations: %d" % 
                (self.options["percent_nodes_to_keep"],
                 self.options["percent_edges_to_keep"],
                 self.options["iterations"]))

            # Where we wrote precision/recall results
            pr_output_dir = Path(
                evaluation_dir,
                self.interactome.name,
                self.pathway_collection.name,
                "aggregate",
                self.get_output_prefix(),
                "keep-%f-nodes-%f-edges-%d-iterations" % (
                    self.options["percent_nodes_to_keep"], 
                    self.options["percent_edges_to_keep"], 
                    self.options["iterations"]))

            # PDF file we will write
            vis_file_pdf = Path(
                visualization_dir,
                self.interactome.name,
                self.pathway_collection.name,
                self.get_output_prefix(),
                "keep-%f-nodes-%f-edges-%d-iterations" % (
                    self.options["percent_nodes_to_keep"], 
                    self.options["percent_edges_to_keep"], 
                    self.options["iterations"]),
                "precision-recall.pdf")
    
            # PNG file we will write 
            vis_file_png = Path(
                visualization_dir,
                self.interactome.name,
                self.pathway_collection.name,
                self.get_output_prefix(),
                "keep-%f-nodes-%f-edges-%d-iterations" % (
                    self.options["percent_nodes_to_keep"], 
                    self.options["percent_edges_to_keep"], 
                    self.options["iterations"]),
                "precision-recall.png")

            vis_file_pdf.parent.mkdir(parents=True, exist_ok=True)

            for algorithm in self.algorithms:
                
                pr_file = Path(
                    pr_output_dir,
                    algorithm.get_output_directory(),
                    "precision-recall.txt")

                points = []

                with pr_file.open('r') as f:
                    points = precrec.read_precision_recall_fractions(f)

                precrec.plot_precision_recall_curve_fractions(
                    points, label=algorithm.get_descriptive_name(), ax=ax)

            handles, labels = ax.get_legend_handles_labels()

            lgd = ax.legend(handles, labels, loc='upper center', 
                bbox_to_anchor=(0.5,-0.1))

            fig.savefig(str(vis_file_pdf), bbox_extra_artists=(lgd,), 
                bbox_inches='tight')

            fig.savefig(str(vis_file_png), bbox_extra_artists=(lgd,), 
                bbox_inches='tight')


    def get_output_prefix(self):
        return Path("node-witholding")


class Pipeline(object):
    """
    1) Package the data from config file into appropriate set of evaluations 
    2) Run the evaluations created in the step above
    """

    def __init__(self, input_settings, output_settings):

        self.input_settings = input_settings
        self.output_settings = output_settings

        self.evaluators = self.__create_evaluators()


    def set_purge_results(self, purge_results):
        self.purge_results = purge_results


    def __create_evaluators(self):
        '''
        Define the set of evaluators the pipeline will use in analysis
        '''
        evaluators = []
        for interactome in self.input_settings.interactomes:
            for collection in self.input_settings.pathway_collections:
                '''
                evaluators.append(
                    EdgeWithholdingEvaluator(
                        interactome, 
                        collection, 
                        self.input_settings.algorithms, 
                        {"num_folds":2}))
                '''
                for j in [0.8]:
                    for k in [0.8]:
                        evaluators.append(
                            NodeEdgeWithholdingEvaluator(
                                interactome, 
                                collection, 
                                self.input_settings.algorithms, 
                                {"percent_nodes_to_keep": j, 
                                 "percent_edges_to_keep": k,
                                 "iterations": 2}))
                '''
                for j in [0.8, 0.6, 0.4,]:
                    for k in [0.8, 0.6, 0.4,]:
                        evaluators.append(
                            NodeEdgeWithholdingEvaluator(
                                interactome, 
                                collection, 
                                self.input_settings.algorithms, 
                                {"percent_nodes_to_keep": j, 
                                 "percent_edges_to_keep": k,
                                 "iterations": 2}))
<<<<<<< HEAD
=======
                '''
                '''
                for j in [0.9]:
                    for k in [0.9]:
                        evaluators.append(
                            NodeEdgeWithholdingEvaluator(
                                interactome, 
                                collection, 
                                self.input_settings.algorithms, 
                                {"percent_nodes_to_keep": j, 
                                 "percent_edges_to_keep": k,
                                 "iterations": 1}))
                '''
>>>>>>> 138df830

        return evaluators


    def run_evaluators(self):
        '''
        Run the mini-pipeline in each evaluator
        '''

        base_output_dir = Path("outputs")

        executor = concurrent.futures.ThreadPoolExecutor(max_workers=1)
        futures = [
            executor.submit(
                evaluator.run, base_output_dir, self.purge_results)
            for evaluator in self.evaluators]
        
        # https://stackoverflow.com/questions/35711160/detect-failed-tasks-in-concurrent-futures
        # Re-raise exception if produced
        for future in concurrent.futures.as_completed(futures):
            future.result() 

        executor.shutdown(wait=True)

        '''
        for evaluator in self.evaluators:
            #evaluator.run(base_output_dir, self.purge_results)
            #executor.submit(evaluator.run, base_output_dir, self.purge_results)
        executor.shutdown(wait=True)
        '''

   
    def paths_based_folds_analysis_wrapper(self):
        for interactome in self.input_settings.interactomes:
            for pathway_collection in self.input_settings.pathway_collections:
                for pathway in pathway_collection.pathways:
                    self.paths_based_folds_analysis(
                        interactome, pathway_collection, pathway)


    def paths_based_folds_analysis( 
            self, interactome, pathway_collection, pathway):
        '''
         2 things to try here:
         1) repeatedly run dijkstra's to find edge-disjoint paths, and
            remove the edges found

         2) Run Yen's algorithm, choose a subset that are edge disjoint
            and see how many are left
        '''
        print(pathway.name)

        pathway_obj = pathway.get_pathway_obj()
        pathway_net = get_net_from_pathway(pathway_obj)

        nodes = pathway_net.nodes()

        print("Number of strongly connected components: " 
            + str(nx.number_strongly_connected_components(pathway_net)))

        ccs = nx.strongly_connected_components(pathway_net)

        for cc in ccs:
            print("    " + str(len(cc)))


        print("Number of weakly connected components: " 
            + str(nx.number_weakly_connected_components(pathway_net)))

        ccs = nx.weakly_connected_components(pathway_net)

        for cc in ccs:
            print("    " + str(len(cc)))

        netnet = None

        # Create a NetworkX object from the interactome
        with interactome.path.open('r') as f:
            netnet = pl.readNetworkFile(f)

        netnetccs = nx.weakly_connected_components(netnet)

        print(len(list(netnetccs)))

        #######################################################################
        # Looking at the negative edges

        pathway_edges = set(pathway_net.edges())
        interactome_edges = set(netnet.edges())
    
        intersection = pathway_edges.intersection(interactome_edges)

        # Remove pathway edges
        for edge in intersection:
            netnet.remove_edge(edge[0], edge[1])

        sources = pathway_obj.get_receptors(data=False)
        targets = pathway_obj.get_tfs(data=False)
        
        # Apply PL log transform
        pl.logTransformEdgeWeights(netnet)

        Pipeline.set_unit_edge_capacity(netnet)

        # Add super sources and sinks
        pl.modifyGraphForKSP_addSuperSourceSink(
            netnet, sources, targets, weightForArtificialEdges=0)

        # Get paths (try to find 500)
        paths = ksp.k_shortest_paths_yen(
            netnet, 'source', 'sink', 500, weight='ksp_weight', clip=False)
    
        print("Number of paths through negatives found: " + str(len(paths)))

        if len(paths) > 0:
            avg_len = 0
            ticker = 0
            for path in paths:
                ticker += 1
                avg_len += len(path) - 2 #subtract source and sink edge

            avg_len = avg_len / ticker
            print("Avg len: " + str(avg_len))


        max_flow, flow_dict = nx.maximum_flow(
            netnet, "source", "sink")

        print("Max # of edge-disjoint paths through negatives: %d" % max_flow)

        #######################################################################
        # Looking at the positive edges

        net = Pipeline.get_disjoint_paths_net_from_pathway(
            pathway_obj)

        max_flow, flow_dict = nx.maximum_flow(
            net, "SS", "ST")

        print("Max # of edge-disjoint paths through positives: %d" 
            % max_flow)

        # Now find paths iteratively
        # (This can be done by iteratively finding shortest paths, for
        #  example, after removing any edges with flow of 0 in flow_dict,
        #  and then removing the path found in each iteration

        # Try both the pathway-specific interactome and the 
        # regular interactome


    @staticmethod
    def set_unit_edge_capacity(network):
        for tail, head in network.edges():
            network[tail][head]["capacity"] = 1            


    @staticmethod
    def get_disjoint_paths_net_from_pathway(
            pathway_obj, supersource="SS", supertarget="ST"):

        net = get_net_from_pathway(pathway_obj)

        Pipeline.set_unit_edge_capacity(net)

        sources = pathway_obj.get_receptors(data=False)
        targets = pathway_obj.get_tfs(data=False)

        for source in sources:
            net.add_edge(supersource, source)

        for target in targets:
            net.add_edge(target, supertarget)
        
        return net


    # TODO: needs refactoring
    '''
    def pathway_subset_analysis(self):
        for interactome in self.input_settings.interactomes:
            for pathway_collection in self.input_settings.pathway_collections:
                results = []
                for pathway in pathway_collection.pathways:

                    # Get the pathway-specific interactome
                    # TODO: what? That is
                    # not how you get a pathway-specific interactome. It looks
                    # like I commented out the right version on purpose.
                    # Either way, this code needs another look before being
                    # used again...
                    specific_interactome = \
                        interactome.path
                    #self.get_pathway_specific_interactome_file_path(
                    #    interactome, pathway)
                
                    # Read in the interactome from an edgelist
                    interactome_net = None
                    with specific_interactome.open('r') as f:
                        interactome_net = pl.readNetworkFile(f) 
                    
                    # Pathway node and edge files
                    node_file = \
                        pathway_collection.get_pathway_nodes_file(pathway)

                    edge_file = \
                        pathway_collection.get_pathway_edges_file(pathway)

                    # Read the pathway network from the edge file
                    net = None
                    with edge_file.open('r') as f:
                        net = pl.readNetworkFile(f) 
                    
                    # Read the pathway nodes
                    nodes = pathway_collection.get_nodes_from_pathway_nodes_file(
                        pathway)

                    # Add nodes to pathway if for whatever reason they are not
                    # on the edgelist
                    for node in nodes:
                        net.add_node(node)

                    sources = None 
                    with node_file.open('r') as f: 
                        sources = pl_parse.get_source_set(f)

                    targets = None
                    with node_file.open('r') as f:
                        targets = pl_parse.get_target_set(f)

                    interactome_nodes = set(interactome_net.nodes())
                    interactome_edges = set(interactome_net.edges())
                    
                    pathway_nodes = set(net.nodes())
                    pathway_edges = set(net.edges())

                    results.append((
                        str(interactome),
                        pathway_collection.name,
                        pathway,
                        len(pathway_nodes),
                        len(pathway_nodes.intersection(interactome_nodes)),
                        len(pathway_nodes.intersection(interactome_nodes)) / len(pathway_nodes),
                        len(sources),
                        len(sources.intersection(interactome_nodes)),
                        len(targets), 
                        len(targets.intersection(interactome_nodes)),
                        len(pathway_edges),
                        len(pathway_edges.intersection(interactome_edges)),
                        len(pathway_edges.intersection(interactome_edges)) / len(pathway_edges)
                        ))

                table_file = Path(
                    "outputs",
                    "other",
                    "subset-analysis",
                    pathway_collection.name,
                    "table.txt")

                table_file.parent.mkdir(parents=True, exist_ok=True)

                with table_file.open('w') as f:
                    f.write(
                        "Interactome\t"
                        "Pathway Collection\t"
                        "Pathway\t"
                        "Pathway Node #\t"
                        "Nodes in Interactome\t"
                        "Fraction in Interactome\t"
                        "# Sources\t"
                        "# Sources in Interactome\t"
                        "# Targets\t"
                        "# Targets in Interactome\t"
                        "Pathway Edge #\t"
                        "Edges in Interactome\t"
                        "Fraction in Interactome\n")

                    for result in results:
                        f.write("\t".join([str(elem) for elem in result]))
                        f.write("\n")
    '''

    def interactome_stats(self):
        '''
        Print interactome name, nodes in the interactome, and edges in the
        interactome.
        '''
        for interactome in self.input_settings.interactomes:
            net = None

            with interactome.path.open('r') as f:
                net = pl.readNetworkFile(f) 

            print("-----------------------")
            print(interactome.name)
            print("#nodes: " + str(len(net.nodes())))
            print("#edges: " + str(len(net.edges())))


    def edge_weight_distribution_wrapper(self):
        for interactome in self.input_settings.interactomes:
            self.edge_weight_distribution(interactome)


    def edge_weight_distribution(self, interactome):
        '''
        Show distribution of edge weights across the interactome (absent
        signaling pathways) and across all pathways combined.
        '''
        fig, ax = plt.subplots()

        ax.set_title("Interactome edge distribution")
        ax.set_xlabel("Edge weight (bin size = .05)")
        ax.set_ylabel("# of edges in bin")

        for pathway_collection in self.input_settings.pathway_collections:
            edge_union = set()

            # 1) Loop over all pathways and get the union of their edges
            for pathway in pathway_collection.pathways:
                pathway_obj = pathway.get_pathway_obj()
                edges = set(pathway_obj.get_edges(data=False))

                edge_union = edge_union.union(edges)
            
            # 2) Get the negatives from the interactome
            specific_interactome = interactome.path
            net = None
            with specific_interactome.open('r') as f:
                net = pl.readNetworkFile(f) 
    
            # Only look at pathway edges that are actually in the 
            # interactome
            final_positives = set(edges).intersection(
                set(net.edges()))

            # Subtract out pathway edges from the interactome edges
            negatives = set(net.edges()) - final_positives
                
            pos_weights = [net[x[0]][x[1]]["weight"] 
                for x in final_positives] 
            
            neg_weights = [net[x[0]][x[1]]["weight"] 
                for x in negatives] 

            colors = ['red', 'lime']

            neg_items = np.array(neg_weights)
            pos_items = np.array(pos_weights)

            ax.hist(
                [neg_items, pos_items],
                bins=np.arange(0,1,.05), 
                histtype='bar',
                color=colors,
                stacked=True) 

            out = Path(
                "outputs",
                "other",
                "overall-edge-weight-distribution",
                interactome.name,
                pathway_collection.name,
                "histogram.png")

            out.parent.mkdir(parents=True, exist_ok=True)
            
            fig.tight_layout()
            fig.savefig(str(out))



    
    def pruning_analysis_table(self):
        """
        Implements logic to see how many nodes and edges of a particular 
        pathway are pruned if you remove nodes and edges that are not on 
        source-set-target-set paths
        """
        for pathway_collection in self.input_settings.pathway_collections:
        # pathway is a PathwayOnDisk object: get the in-memory version
        # Create network from pathway_obj

            results = []
            for pathway in pathway_collection.pathways:
                pathway_obj = pathway.get_pathway_obj()

                nodes = set(pathway_obj.get_nodes(data=False))
                edges = set(pathway_obj.get_edges(data=False))
                sources = pathway_obj.get_receptors(data=False)
                targets = pathway_obj.get_tfs(data=False)

                net = nx.DiGraph()
                net.add_edges_from(edges)
                net.add_nodes_from(nodes)

                prune.remove_nodes_not_on_s_t_path(
                    net, sources, targets, method="reachability")

                # 2) Get the pruned nodes/edges

                edges_after_pruning = net.edges()
                nodes_after_pruning = net.nodes()

                pruned_edges = edges.difference(edges_after_pruning)
                pruned_nodes = nodes.difference(nodes_after_pruning)

                print(pruned_edges)
                print(pruned_nodes)

                results.append((
                    pathway.name,
                    len(nodes), 
                    len(nodes_after_pruning),
                    len(nodes_after_pruning) / len(nodes),
                    len(edges),
                    len(edges_after_pruning),
                    len(edges_after_pruning) / len(edges),
                    ))

            table_file = Path(
                "outputs",
                "other",
                "s-t-pruning-analysis",
                pathway_collection.name,
                "table.txt")

            table_file.parent.mkdir(parents=True, exist_ok=True)

            with table_file.open('w') as f:
                f.write("Pathway\tNodes Before Pruning\tNodes After Pruning\t"
                "Ratio\tEdges Before Pruning\t"
                "Edges After Pruning\tRatio\n")

                for result in results:
                    f.write("\t".join([str(elem) for elem in result]))
                    f.write("\n")

    # TODO: Fix, this is probably broken after refactor
    '''
    def graphspace_pruning_upload_wrapper(self):
        for pathway_collection in self.input_settings.pathway_collections:
            for pathway in pathway_collection.pathways:
                self.graphspace_pruning_upload(
                    pathway_collection, pathway)


    # TODO: Fix, this is probably broken after refactor
    def graphspace_pruning_upload(
        self, pathway_collection, pathway):

        # 1) Get the pathway network
        node_file = \
            pathway_collection.get_pathway_nodes_file(pathway)

        edge_file = \
            pathway_collection.get_pathway_edges_file(pathway)

        net = None
        with edge_file.open('r') as f:
            net = pl.readNetworkFile(f) 
        
        nodes = pathway_collection.get_nodes_from_pathway_nodes_file(
            pathway)

        for node in nodes:
            net.add_node(node)

        edges = None
        with edge_file.open('r') as f:
            edges = pl_parse.get_edge_set(f)

        sources = None 
        with node_file.open('r') as f: 
            sources = pl_parse.get_source_set(f)

        targets = None
        with node_file.open('r') as f:
            targets = pl_parse.get_target_set(f)

        prune.remove_nodes_not_on_s_t_path(
            net, sources, targets, method="reachability")

        # 2) Get the pruned nodes/edges

        edges_after_pruning = net.edges()
        nodes_after_pruning = net.nodes()

        pruned_edges = edges.difference(edges_after_pruning)
        pruned_nodes = nodes.difference(nodes_after_pruning)

        # 3) Write out the necessary style file

        style_file = Path(
            "outputs",
            "graphspace",
            "pruning-analysis",
            pathway_collection.name,
            pathway,
            "style.txt")

        style_file.parent.mkdir(parents=True, exist_ok=True)

        with style_file.open('w') as f:
            # Color remaining edges blue
            print("------ %s --------" % pathway)
            print("|".join([str(edge[0]) + "-" + str(edge[1]) for edge in edges_after_pruning]))
            f.write("color\t")
            f.write("blue\t")
            f.write("|".join([str(edge[0]) + "-" + str(edge[1]) for edge in edges_after_pruning]))
            f.write("\n")

            print("")
            print("|".join([str(edge[0]) + "-" + str(edge[1]) for edge in pruned_edges]))
            # Color pruned edges red 
            f.write("color\t")
            f.write("red\t")
            f.write("|".join([str(edge[0]) + "-" + str(edge[1]) for edge in pruned_edges]))
            f.write("\n")

            # Color remaining nodes blue
            f.write("color\t")
            f.write("blue\t")
            f.write("|".join([str(node) for node in nodes_after_pruning]))
            f.write("\n")

            # Color pruned nodes red 
            f.write("color\t")
            f.write("red\t")
            f.write("|".join([str(node) for node in pruned_nodes]))
            f.write("\n")

            # Make receptors triangles 
            f.write("shape\t")
            f.write("triangle\t")
            f.write("|".join([str(node) for node in sources]))
            f.write("\n")

            # Make transcription factors rectangles 
            f.write("shape\t")
            f.write("rectangle\t")
            f.write("|".join([str(node) for node in targets]))
            f.write("\n")

        # 4) Upload to GraphSpace

        credentials = yaml.load(Path("graphspace-credentials.yaml").open('r'))

        graph_name = "Pruning Analysis: " + ", ".join(
            [pathway_collection.name, pathway])

        subprocess.call(
            ["python"
            ,"src/external/utils/graphspace/post_to_graphspace.py"
            ,"--edges=" + str(edge_file)
            ,"--graph-attr=" + str(style_file)
            ,"--username=" + str(credentials["email"])
            ,"--password=" + str(credentials["password"])
            ,"--graph-name=" + graph_name
            ,"--group=" + '"Regular Language Shortest Paths"'
            ])
    '''


    def run_over_all_pathways(self, func):
        '''
        Given a function that takes interactomes, pathway collections, and
        pathways, run the function over all interactomes and the pathways
        in each pathway collection.
        '''
        for interactome in self.input_settings.interactomes:
            for pathway_collection in self.input_settings.pathway_collections:
                for pathway in pathway_collection.pathways:
                    func(interactome, pathway_collection, pathway)


    def create_pathway_specific_interactomes_wrapper(self):
        '''
        For all interactomes and pathways, create pathway-specific
        interactomes where incoming edges to sources and outgoing edges
        to targets are removed.
        '''
        self.run_over_all_pathways(self.create_pathway_specific_interactomes)


    def create_pathway_specific_interactomes(
            self, interactome, pathway_collection, pathway):
        '''
        Create pathway-specific interactomes by removing incoming edges
        to sources and outgoing edges to targets, placing the resulting
        interactomes into directories appropriate for the pipeline.
        '''

        outpath = self.get_pathway_specific_interactome_file_path(
            interactome, pathway)

        if not outpath.exists():
            outpath.parent.mkdir(parents=True, exist_ok = True)

        interactome.create_pathway_specific_interactome(
            pathway.get_pathway_obj(), outpath)


    def get_pathway_specific_interactome_file_path(
            self, interactome, pathway):
        '''
        Return the correct path to a pathway-specific interactome file
        created by this pipeline.
        '''

        return Path(
            self.output_settings.get_pathway_specific_interactome_dir(),
            interactome.name,
            pathway.name,
            "interactome.txt")


    def get_pathway_specific_interactome(self, interactome, pathway):
        '''
        Return a new Interactome object for pathway-specific interactome
        formed from interactomes and pathways
        '''
        path = self.get_pathway_specific_interactome_file_path(
            interactome, pathway)

        return Interactome(interactome.name, path)



    
    def post_reconstructions_to_graphspace_wrapper(self, folds):
        for interactome in self.input_settings.interactomes:
            for pathway_collection in self.input_settings.pathway_collections:
                for pathway in pathway_collection.pathways:
                    self.post_reconstructions_to_graphspace(
                        interactome, pathway_collection, pathway, folds)


    def post_reconstructions_to_graphspace(
            self, interactome, pathway_collection, pathway, folds):
        '''
        Post reconstructions to GraphSpace
        '''
        
        node_file = pathway.get_nodes_file()

        edge_file = pathway.get_edges_file()

        specific_interactome = \
            self.get_pathway_specific_interactome_file_path(
                interactome, pathway)

        interactome_edges = set()

        with specific_interactome.open('r') as f:
            net = pl.readNetworkFile(f) 
            interactome_edges = set(net.edges())

        # Get the relevant edges from the original pathway input
        relevant_edges = set()
        with edge_file.open('r') as f:
            for line in f:
                if not line.rstrip().startswith("#"):
                    relevant_edges.add(
                        (line.split()[0], line.split()[1]))

        # Get the set of negative edges
        negatives = list(interactome_edges.difference(relevant_edges))
        negatives.sort(key=lambda edge:(edge[0],edge[1]))

        # If a positive is not in the interactome, discard it from
        # the positive set
        positives_not_in_interactome = set()
        for edge in relevant_edges:
            if edge not in interactome_edges:
                positives_not_in_interactome.add(edge)

        relevant_edges = relevant_edges.difference(
            positives_not_in_interactome)
        

        # TODO: Think through this, but is it really necessary after the above?
        # Remove edges from relevance that we explicitly removed from the
        # interactome (incoming edges to sources, outgoing to targets)
        final_relevant_edges = set()

        sources = None 
        with node_file.open('r') as f: 
            sources = pl_parse.get_source_set(f)

        targets = None
        with node_file.open('r') as f:
            targets = pl_parse.get_target_set(f)

        for edge in relevant_edges:
            if not (edge[0] in targets or edge[1] in sources):
                final_relevant_edges.add(edge)

        kf = KFold(n_splits=folds, shuffle=True, random_state=1800)

        split = kf.split(negatives)

        for i, (train, test) in enumerate(split):
            fold_negatives = [negatives[x] for x in test]
            
            modified_edges_file = Path(
                self.output_settings.get_cross_validation_folds_dir(),
                interactome.name,
                pathway.name,
                self.input_settings.subnetwork_creation,
                "%d-folds" % folds,
                "fold-%d" % i,
                "edges.txt")
    
            results_dir = Path(
                "outputs",
                "cross-validation-reconstructions",
                interactome.name,
                pathway_collection.name,
                pathway.name,
                self.input_settings.subnetwork_creation,
                "%d-folds" % folds,
                "fold-%d" % i)

            # Calculate precision recall using a common function

            for algorithm in self.input_settings.algorithms:

                # Get the proper output edge file (retrieved edges)

                output_file = Path(
                    results_dir, 
                    algorithm.get_output_directory(),
                    algorithm.get_output_file())

                # Some error prevented the creation of the file.
                # At the moment, this only happens when the reglinker
                # fails to find paths. Thus, create an empty file.
                if not output_file.exists():
                    output_file.touch()
                
                retrieved_edges = set()

                with output_file.open('r') as f:
                    retrieved_edges = pl_parse.parse_ranked_edges(f)

                # I have to make sure I'm not giving positives that cannot
                # be found because I removed them from the interactome!
                provided_edges = set()
                with modified_edges_file.open('r') as f:
                    
                    for line in f:
                        if not line.rstrip().startswith("#"):
                            provided_edges.add(
                                (line.split()[0], line.split()[1]))


                reduced_edges = final_relevant_edges.difference(provided_edges)

                # Create new GraphSpace objects

                credentials = yaml.load(
                    Path("graphspace-credentials.yaml").open('r'))

                graphspace = GraphSpace(str(credentials["email"]), 
                    str(credentials["password"]))

                G = GSGraph()

                # QuickLinker is being run for every edge in the product
                # graph, regardless of what label that edge gets 

                for k, edgeset in enumerate(retrieved_edges):
                    # Only post the results for the first 100 ranks...
                    if k < 15:
                        for edge in edgeset:
                            if not G.has_edge(edge[0], edge[1]):
                                color = None
                                if edge in reduced_edges:
                                    # fold positive
                                    #color="#2ca25f" # dark green
                                    color="#003300" # dark green
                                elif edge in fold_negatives:
                                    # fold negative
                                    color = "#FF0000"##dd1c77" # dark pink
                                elif edge in provided_edges:
                                    # train positive 
                                    # (test positive caught earlier)
                                    color = "#00ff00" # light green
                                else:
                                    # train negative
                                    # (test negative caught earlier)
                                    #color = "#c994c7" # light pink
                                    color = "#ff00ff" # light pink
                                
                                if not G.has_node(edge[0]):
                                    G.add_node(edge[0], label=edge[0])
                                    if edge[0] in sources:
                                        G.add_node_style(
                                            edge[0],shape="triangle",
                                            color="#00FF00")

                                    elif edge[0] in targets:
                                        G.add_node_style(
                                            edge[0],shape="rectangle",
                                            color="#0000f")

                                if not G.has_node(edge[1]):
                                    G.add_node(edge[1], label=edge[1])
                                    if edge[1] in sources:
                                        G.add_node_style(
                                            edge[1],shape="triangle",
                                            color="#00FF00")

                                    elif edge[1] in targets:
                                        G.add_node_style(
                                            edge[1],shape="rectangle",
                                            color="#0000FF")

                                G.add_edge(edge[0], edge[1], directed=True, k=k, 
                                    color=color)

                                G.add_edge_style(
                                    edge[0], edge[1], directed=True,
                                    color=color)
                
                # Post and share graph
                graph_name = "|".join(["c", interactome.name,
                    pathway_collection.name, pathway.name,
                    self.input_settings.subnetwork_creation, "%d-folds" %
                    folds, "fold-%d" % i, algorithm.get_descriptive_name()])

                G.set_name(graph_name)

                print(len(G.nodes()))
                print(len(G.edges()))

                # Just to be safe
                if (len(G.nodes()) < 100 and len(G.edges()) < 250):
                    graph = graphspace.post_graph(G)

                    response = graphspace.share_graph(
                        graph_id=graph.id, group_name='PathLinker 2.0 Results')


    def write_tp_fp_with_folds_wrapper(self, folds):
        for interactome in self.input_settings.interactomes:
            for pathway_collection in self.input_settings.pathway_collections:
                for pathway in pathway_collection.pathways:
                    self.write_tp_fp_with_folds(
                        interactome, pathway_collection, pathway, folds)


    def write_tp_fp_with_folds(
            self, interactome, pathway_collection, pathway, folds):
         
        positive_folds = self.get_positive_folds_remove_edges(
            interactome, pathway, folds) 

        negative_folds = self.get_negative_folds(
            interactome, pathway, folds)

        interactome_edges = interactome.get_interactome_edges()

        info_map = {(x[0], x[1]): x[2] for x in interactome_edges}

        for fold in range(folds):

            results_dir = Path(
                "outputs",
                "cross-validation-reconstructions",
                interactome.name,
                pathway_collection.name,
                pathway.name,
                self.input_settings.subnetwork_creation,
                "%d-folds" % folds,
                "fold-%d" % fold)

            output_dir = Path(
                "outputs",
                "cross-validation-precision-recall",
                interactome.name,
                pathway_collection.name,
                pathway.name,
                self.input_settings.subnetwork_creation,
                "%d-folds" % folds,
                "fold-%d" % fold)

            for algorithm in self.input_settings.algorithms:
                output_file = Path(
                    results_dir, 
                    algorithm.get_output_directory(),
                    algorithm.get_output_file())

                # Some error prevented the creation of the file.
                # At the moment, this only happens when the reglinker
                # fails to find paths. Thus, create an empty file.
                if not output_file.exists():
                    output_file.touch()
                
                retrieved_edges = set()

                with output_file.open('r') as f:
                    retrieved_edges = pl_parse.parse_ranked_edges(f)

                universe = set(positive_folds[fold][1]).union(
                    set(negative_folds[fold][1]))

                outfile = Path(
                    output_dir, 
                    algorithm.get_output_directory(),
                    "tp-fps.txt") 

                outfile.parent.mkdir(parents=True, exist_ok=True)

                with outfile.open('w') as f:
                    for rank in retrieved_edges:
                        for edge, weight in rank:
                            # Components of write statements are repeated to
                            # optimize write performance
                            if edge not in universe:
                                f.write(str(edge) + '\t' 
                                    + str(weight) + '\t' 
                                    + 'none\t'
                                    + info_map[edge])
                            elif edge in positive_folds[fold][1]:
                                f.write(str(edge) + '\t' 
                                    + str(weight) + '\t' 
                                    + 'tp\t'
                                    + info_map[edge])
                            elif edge in negative_folds[fold][1]:
                                f.write(str(edge) + '\t' 
                                    + str(weight) + '\t' 
                                    + 'fp\t'
                                    + info_map[edge])
                            else:
                                f.write(str(edge) + '\t' 
                                    + str(weight) + '\t' 
                                    + 'critical error\t'
                                    + info_map[edge])

    '''
    def aggregate_tp_fp_scores_over_folds_wrapper(self, folds):
        for interactome in self.input_settings.interactomes:
            for pathway_collection in self.input_settings.pathway_collections:
                for pathway in pathway_collection.pathways:
                    self.aggregate_tp_fp_scores_over_folds(
                        interactome, pathway_collection, pathway, folds)


    def aggregate_tp_fp_scores_over_folds(
            self, interactome, pathway_collection, pathway, num_folds):

        for algorithm in self.input_settings.algorithms:
            tp_weights = []
            fp_weights = [] 

            fig, ax = plt.subplots()
            ax.set_xlabel("Edge weight (bin size = .05)")
            ax.set_ylabel("# of edges in bin")

            ax.set_title(
                interactome.name + " " +
                pathway_collection.name + " " +
                pathway.name)

            for i in range(num_folds):
                output_dir = Path(
                    "outputs",
                    "cross-validation-precision-recall",
                    interactome.name,
                    pathway_collection.name,
                    pathway.name,
                    self.input_settings.subnetwork_creation,
                    "%d-folds" % num_folds,
                    "fold-%d" % i)

                # Get the precision/recall curve from the right file
                tp_file = Path(
                    output_dir, 
                    algorithm.get_output_directory(),
                    "tp-weights.txt") 

                fp_file = Path(
                    output_dir, 
                    algorithm.get_output_directory(),
                    "fp-weights.txt") 
            
                with tp_file.open('r') as f:
                    weights = [float(x) for x in f.readline().split(",")
                        if x.strip() != ""]
                    tp_weights += weights

                with fp_file.open('r') as f:
                    weights = [float(x) for x in f.readline().split(",")
                        if x.strip() != ""]
                    fp_weights += weights

            new_output_dir = Path(
            "outputs",
            "cross-validation-visualization",
            interactome.name,
            pathway_collection.name,
            pathway.name,
            self.input_settings.subnetwork_creation,
            "%d-folds" % num_folds)

            histogram_png = Path(
                new_output_dir, 
                algorithm.get_output_directory(),
                "tp_fp_weights.png") 

            histogram_pdf = Path(
                new_output_dir, 
                algorithm.get_output_directory(),
                "tp_fp_weights.pdf") 

            histogram_png.parent.mkdir(parents=True, exist_ok=True)

            ax.hist(tp_weights, bins=np.arange(0,1,.05), fc=(0,0,1,.5))
            ax.hist(fp_weights, bins=np.arange(0,1,.05), fc=(1,0,0,.5))

            ax.legend()
            fig.savefig(str(histogram_png))
            fig.savefig(str(histogram_pdf))
    '''




class InputSettings(object):
    def __init__(self, interactomes, pathway_collections, algorithms,
            subnetwork_creation):
        self.interactomes = interactomes
        self.pathway_collections = pathway_collections
        self.algorithms = algorithms
        self.subnetwork_creation = subnetwork_creation


class Interactome(object):
    '''
    This is a file-based version of an interactome that is used 
    exceedingly sparingly in the pipeline. I should look into how to
    I can refactor this.
    '''

    def __init__(self, name, path):
        self.name = name
        self.path = path


    def get_interactome_edges(self):
        edges = []
        with self.path.open() as f: 
            for line in f:
                if line[0]=='#':
                    continue
                row = line.split('\t')
                edges.append((row[0], row[1], line))

        return edges


    def create_pathway_specific_interactome(
            self, pathway, outpath):
        
        receptors = pathway.get_receptors(data=False)
        tfs = pathway.get_tfs(data=False)

        count_total = 0
        count_removed = 0
        for edge in pathway.get_edges(data=False):
            count_total += 1
            if edge[1] in receptors or edge[0] in tfs:
                count_removed += 1
       
        print(count_total, count_removed)

        # Removing incoming edges to sources, outgoing edges from targets
        with outpath.open('w') as out:
            for u, v, line in self.get_interactome_edges():
                if u in tfs or v in receptors:
                    continue
                out.write(line)


class PathwayCollection(object):
    '''
    Object that corresponds to a collection of pathways, on disk. In our
    pipeline, the pathways in a collection are all stored in the same folder.
    '''

    def __init__(self, name, path, pathways):
        ''' 
        :param name: name of the pathway collection
        :param path: directory the pathways are stored in 
        :param pathways: a list of names of pathways in the pathway collection
        '''
        self.name = name
        self.path = path
        self.pathways = [PathwayOnDisk(pathway, path) for pathway in pathways]


    def get_pathway_objs(self):
        '''
        :return: a list of in-memory representations, corresponding to the
            pathways in the pathway collection
        '''
        pathway_objs = []

        for p in self.pathways:
            pathway_objs.append(p.get_pathway_obj())

        return pathway_objs


class PathwayOnDisk(object):
    '''
    Object that corresponds to a pathway on disk. In our pipeline, pathways
    are stored as two files: a node list, and an edge list.
    '''

    def __init__(self, name, path):
        '''
        :param name: name of the pathway
        :param path: path where the pathway's on-disk files are stored
        '''
        self.name = name
        self.path = path


    def get_nodes_file(self):
        '''
        The pathway node list is stored in a file whose name is of the form
        <pathway>-nodes.txt
        '''
        return Path(self.path, self.name + "-nodes.txt")


    def get_edges_file(self):
        '''
        The pathway edge list is stored in a file whose name is of the form
        <pathway>-edges.txt
        '''
        return Path(self.path, self.name + "-edges.txt")


    def get_pathway_obj(self): 
        '''
        Return an in-memory representation of the pathway, by reading the
        pathway node and edge lists into a Python object.
        '''
        with self.get_nodes_file().open('r') as nf, \
                self.get_edges_file().open('r') as ef:

            return pathway_parse.parse_csbdb_pathway_file(ef, nf, 
                extra_edge_cols=["weight"])


class OutputSettings(object):
    '''
    Structure for storing the names of directories that output should
    be written to
    '''

    def __init__(self, base_dir, pathway_specific_interactome_dir, 
            reconstruction_dir, precrec_dir, vis_dir):
            
        self.base_dir = base_dir

        self.pathway_specific_interactome_dir = (
            pathway_specific_interactome_dir)

        self.reconstruction_dir = reconstruction_dir 

        self.precrec_dir = precrec_dir

        self.vis_dir = vis_dir


    def __append_base_dir(self, directory_name):
        return Path(self.base_dir, directory_name)


    def get_cross_validation_folds_dir(self):
        return self.__append_base_dir("cross-validation-folds") 

    
    def get_pathway_specific_interactome_dir(self):
        return self.__append_base_dir(self.pathway_specific_interactome_dir)


    def get_reconstruction_dir(self):
        return self.__append_base_dir(self.reconstruction_dir)


    def get_precision_recall_dir(self):
        return self.__append_base_dir(self.precrec_dir)


    def get_visualization_dir(self):
        return self.__append_base_dir(self.vis_dir)


class ConfigParser(object):
    """
    Define static methods for parsing a config file that sets a large number
    of parameters for the pipeline
    """
    @staticmethod 
    def parse(config_file_handle):
        config_map = yaml.load(config_file_handle)
        return Pipeline(
            ConfigParser.__parse_input_settings(
                config_map["input_settings"]),
            ConfigParser.__parse_output_settings(
                config_map["output_settings"]))

    
    @staticmethod 
    def __parse_input_settings(input_settings_map):
        input_dir = input_settings_map["input_dir"]
        interactome_dir = input_settings_map["interactome_dir"]
        pathway_collection_dir = input_settings_map["pathway_collection_dir"]

        return InputSettings(
            ConfigParser.__parse_interactomes(
                Path(input_dir, interactome_dir),
                input_settings_map["interactomes"]),
            ConfigParser.__parse_pathway_collections(
                Path(input_dir, pathway_collection_dir),
                input_settings_map["pathway_collections"]),
            ConfigParser.__parse_algorithms(
                input_settings_map["algorithms"]),
            input_settings_map["subnetwork_creation"])


    @staticmethod 
    def __parse_interactomes(base_path, interactomes_list):
        interactomes = []
        for interactome in interactomes_list:
            interactomes.append(
                Interactome(interactome["name"], Path(
                    base_path, 
                    *interactome["path"],
                    interactome["filename"])))

        return interactomes
            

    @staticmethod 
    def __parse_pathway_collections(base_path, collections_list):
        collections = []
        for collection in collections_list:
            collections.append(
                PathwayCollection(
                    collection["name"], 
                    Path(base_path, *collection["path"]),
                    collection["pathways"]))

        return collections


    @staticmethod 
    def __parse_algorithms(algorithms_list):
        algorithms = []
        for algorithm in algorithms_list:

            combos = [dict(zip(algorithm["params"], val)) 
                for val in itertools.product(
                    *(algorithm["params"][param] 
                        for param in algorithm["params"]))]

            for combo in combos:
                algorithms.append(
                    RANKING_ALGORITHMS[algorithm["name"]](combo))

        return algorithms


    @staticmethod 
    def __parse_output_settings(output_settings_map):
        output_dir = output_settings_map["output_dir"]

        pathway_specific_interactome_dir = (
            output_settings_map["pathway_specific_interactome_dir"])

        reconstruction_dir = output_settings_map["reconstruction_dir"]

        precision_recall_dir = output_settings_map["precision_recall_dir"]

        visualization_dir = output_settings_map["visualization_dir"]

        return OutputSettings(output_dir, pathway_specific_interactome_dir,
            reconstruction_dir, precision_recall_dir, visualization_dir)
        

RANKING_ALGORITHMS = Dict[str, RankingAlgorithm.RankingAlgorithm]
RANKING_ALGORITHMS = {
    "pathlinker" : PathLinker.PathLinker,
    "induced-subgraph" : InducedSubgraph.InducedSubgraph,
    "induced-subgraph-ranked" : InducedSubgraphRanked.InducedSubgraphRanked,
    "reglinker" : RegLinker.RegLinker,
    "shortcuts-ss" : Shortcuts.ShortcutsSS,
    "quickreglinker" : QuickRegLinker.QuickRegLinker,
    "qrlignorefoldnegatives" : QuickNegatives.QRLIgnoreFoldNegatives,
    "qrlpathsthroughfoldpositives" : 
        QuickPositives.QRLPathsThroughFoldPositives,
    "quickreglinkerconcat" : QuickConcat.QuickRegLinkerConcat,
    "zerolinker" : ZeroLinker.ZeroLinker,
    "ZeroLinkerLabelNegatives" : 
        ZeroLinkerLabelNegatives.ZeroLinkerLabelNegatives,
    "zeroquickreglinker" : ZeroQuickRegLinker.ZeroQuickRegLinker,
    "quickreglinker-sanity" : SanityCheck.QuickRegLinkerSanityCheck,
    "pcsf" : PCSF.PCSF,
    "affinity" : Affinity.Affinity,
    "qrlmultiplyaffinity": QuickAffinity.QRLMultiplyAffinity,
    "qrlmultiplyuniformflux": QRLMultiplyUniform.QRLMultiplyUniformFlux,
    "qrlmultiplyweightedsubgraphflux": 
        QRLMultiplyInduced.QRLMultiplyInducedSubgraphFlux,
    "qrlpathsviainducedsubgraphflux": 
        QRLPathsInduced.QRLPathsViaInducedSubgraphFlux,
    "qrlpathsviaweightedsubgraphflux": 
        QRLPathsWeighted.QRLPathsViaWeightedSubgraphFlux,
    "QRLPathsViaEdgeRWRFlux": QRLPathsViaEdgeRWRFlux.QRLPathsViaEdgeRWRFlux,
    "QRLMultiplyEdgeRWRFlux":QRLMultiplyEdgeRWRFlux.QRLMultiplyEdgeRWRFlux,
    "QRLMultiplyOriginal":QRLMultiplyOriginal.QRLMultiplyOriginal,

    "GeneralizedInducedSubgraphEdgeRWRFlux": 
        GeneralizedInducedSubgraphEdgeRWRFlux.GeneralizedInducedSubgraphEdgeRWRFlux,
    "InducedSubgraphEdgeRWR": InducedSubgraphEdgeRWR.InducedSubgraphEdgeRWR,
    "GenInducedSubgraph": GenInducedSubgraph.GenInducedSubgraph,

    "QRLEdgesViaRWRFlux": QRLEdgesViaRWRFlux.QRLEdgesViaRWRFlux,
    "QRLEdgesViaEdgeRWRFlux": QRLEdgesViaEdgeRWRFlux.QRLEdgesViaEdgeRWRFlux, 
    "ShortcutsSSViaRWRFlux" : ShortcutsSSViaRWRFlux.ShortcutsSSViaRWRFlux,
    "GeneralizedShortcutsSSViaRWRFlux" : GeneralizedShortcutsSSViaRWRFlux.GeneralizedShortcutsSSViaRWRFlux,
    "QRLEdgesViaEdgeRWRFlux": QRLEdgesViaEdgeRWRFlux.QRLEdgesViaEdgeRWRFlux, 
    "ShortcutsSSViaRWRFlux" : ShortcutsSSViaRWRFlux.ShortcutsSSViaRWRFlux,
    "QRLConcatEdgeRWR" : QRLConcatEdgeRWR.QRLConcatEdgeRWR,
    "ZeroQuickLinker" : ZeroQuickLinker.ZeroQuickLinker,
    "ZeroQuickLinkerLabelNegatives" : 
        ZeroQuickLinkerLabelNegatives.ZeroQuickLinkerLabelNegatives,
    "ZeroQuickLinkerLabelNegativesEdgeRWR":
        ZeroQuickLinkerLabelNegativesEdgeRWR.ZeroQuickLinkerLabelNegativesEdgeRWR,
    "QuickRegLinkerConcatLabelNegativesEdgeRWR":
        QRLConcatNegativesERWR.QuickRegLinkerConcatLabelNegativesEdgeRWR,
    "QuickRegLinkerConcatLabelNegatives":
        QRLConcatNegatives.QuickRegLinkerConcatLabelNegatives,
    "GeneralizedShortcuts": GeneralizedShortcuts.GeneralizedShortcuts,
    "QRLMultiplyOriginal":  QRLMultiplyOriginal.QRLMultiplyOriginal,
    
    "QRLMultiplyConcatOriginal":  QRLMultiplyConcatOriginal.QRLMultiplyConcatOriginal,
    "QRLMultiplyConcatEdgeRWR":  QRLMultiplyConcatEdgeRWR.QRLMultiplyConcatEdgeRWR
    }


def main():
    opts = parse_arguments()
    config_file = opts.config 

    pipeline = None
    num_folds = 2

    with open(config_file, "r") as conf:
        pipeline = ConfigParser.parse(conf) 

    pipeline.set_purge_results(opts.purge_results)

    print("Pipeline started")

    pipeline.run_evaluators()
    #pipeline.interactome_stats()
    #pipeline.pathway_subset_analysis()
    #pipeline.graphspace_pruning_upload_wrapper()
    #pipeline.pruning_analysis_table()

    pipeline.paths_based_folds_analysis_wrapper()

    # TODO: Ideally, the Evaluator class I now have should support the 
    # command-line switches instead
    """
    if opts.purge_results:
        print("Purging old results")
        pipeline.purge_results_wrapper(num_folds)
        print("Finished purging old results")
   
    #if not opts.pathway_specific_interactomes_off:
    #    print("Creating pathway-specific interactomes")
    #    pipeline.create_pathway_specific_interactomes_wrapper()
    #    print("Finished creating pathway-specific interactomes")

    
    pipeline.edge_weight_distribution_wrapper()
    pipeline.pathway_edge_weight_histograms()

    if not opts.run_reconstructions_off:
        print("Running pathway reconstructions over folds") 
        pipeline.run_pathway_reconstructions_with_folds_wrapper(num_folds)
        print("Finished running pathway reconstructions over folds")

    '''
    if not opts.compute_precision_recall_off:
        print("Computing precision/recall for reconstructions over folds")
        pipeline.write_precision_recall_with_folds_wrapper(num_folds)
        print("Finished computing precision/recall over folds")
    '''

    #print("Computing tp/fp score distributions")
    print("Labeling output edges as tp/fp/none")
    #pipeline.write_tp_fp_with_folds_wrapper(num_folds)
    #pipeline.aggregate_tp_fp_over_folds_wrapper(num_folds)
    print("Finished labeling")

    #if not opts.upload_reconstructions_off:
    #    print("Uploading reconstructions to GraphSpace")
    #    pipeline.post_reconstructions_to_graphspace_wrapper(num_folds)
    #    print("Finished uploading reconstructions to GraphSpace")
    """

    print("Pipeline complete")


def parse_arguments():
    '''
    Initialize a parser and use it to parse the command line arguments
    :return: parsed dictionary of command line arguments
    '''
    parser = get_parser()
    opts = parser.parse_args()

    return opts


def get_parser() -> argparse.ArgumentParser:
    """
    :return: an argparse ArgumentParser object for parsing command
        line parameters
    """
    parser = argparse.ArgumentParser(
        description='Run pathway reconstruction pipeline.')

    parser.add_argument('--config', default='config.yaml', 
        help='Configuration file')

    # Options to let you turn off pieces of the pipeline
    parser.add_argument('--pathway-specific-interactomes-off', 
        action="store_true", default=False)

    parser.add_argument('--create-folds-off', 
        action="store_true", default=False)

    parser.add_argument('--run-reconstructions-off', 
        action="store_true", default=False)

    parser.add_argument('--upload-reconstructions-off', 
        action="store_true", default=False)

    parser.add_argument('--compute-precision-recall-off', 
        action="store_true", default=False)

    parser.add_argument('--aggregate-precision-recall-folds-off', 
        action="store_true", default=False)

    parser.add_argument('--plot-aggregate-precision-recall-folds-off', 
        action="store_true", default=False)

    parser.add_argument('--aggregate-precision-recall-pathways-off', 
        action="store_true", default=False)

    parser.add_argument('--plot-aggregate-precision-recall-pathways-off', 
        action="store_true", default=False)

    parser.add_argument('--purge-results', 
        action="store_true", default=False)

    return parser


if __name__ == '__main__':
    main()<|MERGE_RESOLUTION|>--- conflicted
+++ resolved
@@ -2709,22 +2709,7 @@
                                 {"percent_nodes_to_keep": j, 
                                  "percent_edges_to_keep": k,
                                  "iterations": 2}))
-<<<<<<< HEAD
-=======
                 '''
-                '''
-                for j in [0.9]:
-                    for k in [0.9]:
-                        evaluators.append(
-                            NodeEdgeWithholdingEvaluator(
-                                interactome, 
-                                collection, 
-                                self.input_settings.algorithms, 
-                                {"percent_nodes_to_keep": j, 
-                                 "percent_edges_to_keep": k,
-                                 "iterations": 1}))
-                '''
->>>>>>> 138df830
 
         return evaluators
 
